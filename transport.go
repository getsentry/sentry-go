--- conflicted
+++ resolved
@@ -94,7 +94,6 @@
 	return nil
 }
 
-<<<<<<< HEAD
 func encodeEnvelopeItem(enc *json.Encoder, itemType string, body json.RawMessage) error {
 	// Item header
 	err := enc.Encode(struct {
@@ -111,10 +110,7 @@
 	return err
 }
 
-func transactionEnvelopeFromBody(event *Event, dsn *Dsn, sentAt time.Time, body json.RawMessage) (*bytes.Buffer, error) {
-=======
 func envelopeFromBody(event *Event, dsn *Dsn, sentAt time.Time, body json.RawMessage) (*bytes.Buffer, error) {
->>>>>>> 5d969d0c
 	var b bytes.Buffer
 	enc := json.NewEncoder(&b)
 
@@ -147,26 +143,11 @@
 		return nil, err
 	}
 
-<<<<<<< HEAD
-	err = encodeEnvelopeItem(enc, transactionType, body)
-=======
-	var itemType string
-	switch event.Type {
-	case transactionType:
-		itemType = transactionType
-	default:
-		itemType = eventType
-	}
-
-	// Item header
-	err = enc.Encode(struct {
-		Type   string `json:"type"`
-		Length int    `json:"length"`
-	}{
-		Type:   itemType,
-		Length: len(body),
-	})
->>>>>>> 5d969d0c
+	if event.Type == transactionType {
+		err = encodeEnvelopeItem(enc, transactionType, body)
+	} else {
+		err = encodeEnvelopeItem(enc, eventType, body)
+	}
 	if err != nil {
 		return nil, err
 	}
@@ -178,7 +159,7 @@
 		if err != nil {
 			return nil, err
 		}
-		err = encodeEnvelopeItem(enc, "profile", body)
+		err = encodeEnvelopeItem(enc, profileType, body)
 		if err != nil {
 			return nil, err
 		}
