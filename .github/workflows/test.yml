name: Test
on:
  push:
    branches:
      - master
      - release/**
  pull_request:
permissions:
  contents: read
defaults:
  run:
    shell: bash
concurrency:
  group: test-${{ github.ref }}
  cancel-in-progress: true
jobs:
  test:
    name: Module Mode
    runs-on: ${{ matrix.os }}-latest
    env:
      GO111MODULE: "on"
      GOFLAGS: "-mod=readonly"
    steps:
      - uses: actions/setup-go@v3
        with:
          go-version: ${{ matrix.go }}
      - uses: actions/checkout@v3
      - uses: actions/cache@v3
        with:
          # In order:
          # * Module download cache
          # * Build cache (Linux)
          # * Build cache (Mac)
          # * Build cache (Windows)
          path: |
            ~/go/pkg/mod
            ~/.cache/go-build
            ~/Library/Caches/go-build
            %LocalAppData%\go-build
          key: ${{ runner.os }}-go-${{ matrix.go }}-${{ hashFiles('**/go.sum') }}
          restore-keys: |
            ${{ runner.os }}-go-${{ matrix.go }}-
      - name: Build
        run: make build
      - name: Vet
        run: make vet
      - name: Check go.mod Tidiness
        run: make mod-tidy
        if: ${{ matrix.go == '1.20' }}
      - name: Test
        run: make test-coverage
      - name: Upload coverage to Codecov
        uses: codecov/codecov-action@v3
        with:
          directory: .coverage
      - name: Test (with race detection)
        run: make test-race
        # The race detector adds considerable runtime overhead. To save time on
        # pull requests, only run this step for a single job in the matrix. For
        # all other workflow triggers (e.g., pushes to a release branch) run
        # this step for the whole matrix.
<<<<<<< HEAD
        if: ${{ github.event_name != 'pull_request' || (matrix.go == '1.20' && matrix.os == 'ubuntu') }}
      - name: Collect coverage
        run: make test-coverage
      - name: Upload coverage to Codecov
        uses: codecov/codecov-action@eaaf4bedf32dbdc6b720b63067d99c4d77d6047d # pin@v3
        with:
          directory: .coverage
=======
        if: ${{ github.event_name != 'pull_request' || (matrix.go == '1.21' && matrix.os == 'ubuntu') }}
>>>>>>> 06400241
    timeout-minutes: 15
    strategy:
      matrix:
        go: ["1.21", "1.20", "1.19", "1.18"]
        os: [ubuntu, windows, macos]
      fail-fast: false<|MERGE_RESOLUTION|>--- conflicted
+++ resolved
@@ -50,7 +50,7 @@
       - name: Test
         run: make test-coverage
       - name: Upload coverage to Codecov
-        uses: codecov/codecov-action@v3
+        uses: codecov/codecov-action@eaaf4bedf32dbdc6b720b63067d99c4d77d6047d # pin@v3
         with:
           directory: .coverage
       - name: Test (with race detection)
@@ -59,17 +59,7 @@
         # pull requests, only run this step for a single job in the matrix. For
         # all other workflow triggers (e.g., pushes to a release branch) run
         # this step for the whole matrix.
-<<<<<<< HEAD
-        if: ${{ github.event_name != 'pull_request' || (matrix.go == '1.20' && matrix.os == 'ubuntu') }}
-      - name: Collect coverage
-        run: make test-coverage
-      - name: Upload coverage to Codecov
-        uses: codecov/codecov-action@eaaf4bedf32dbdc6b720b63067d99c4d77d6047d # pin@v3
-        with:
-          directory: .coverage
-=======
         if: ${{ github.event_name != 'pull_request' || (matrix.go == '1.21' && matrix.os == 'ubuntu') }}
->>>>>>> 06400241
     timeout-minutes: 15
     strategy:
       matrix:
