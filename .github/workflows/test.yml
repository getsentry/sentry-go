name: Test
on:
  push:
    branches:
      - master
      - release/**
  pull_request:
permissions:
  contents: read
defaults:
  run:
    shell: bash
concurrency:
  group: test-${{ github.ref }}
  cancel-in-progress: true
jobs:
  test:
    name: Module Mode
    runs-on: ${{ matrix.os }}-latest
    env:
      GO111MODULE: "on"
      GOFLAGS: "-mod=readonly"
    steps:
      - uses: actions/setup-go@v3
        with:
          go-version: ${{ matrix.go }}
      - uses: actions/checkout@v3
      - uses: actions/cache@v2
        with:
          # In order:
          # * Module download cache
          # * Build cache (Linux)
          # * Build cache (Mac)
          # * Build cache (Windows)
          path: |
            ~/go/pkg/mod
            ~/.cache/go-build
            ~/Library/Caches/go-build
            %LocalAppData%\go-build
          key: ${{ runner.os }}-go-${{ matrix.go }}-${{ hashFiles('**/go.sum') }}
          restore-keys: |
            ${{ runner.os }}-go-${{ matrix.go }}-
            ${{ runner.os }}-go-
      - name: Build
        run: make build
      - name: Vet
        run: make vet
      - name: Check go.mod Tidiness
<<<<<<< HEAD
        run: go mod tidy -go=1.20 -compat=1.17 && git diff --exit-code
        if: ${{ matrix.go == '1.20' }}
=======
        run: make mod-tidy
        if: ${{ matrix.go == '1.19' }}
>>>>>>> 2a205843
      - name: Test
        run: make test
      - name: Test (with race detection)
        run: make test-race
        # The race detector adds considerable runtime overhead. To save time on
        # pull requests, only run this step for a single job in the matrix. For
        # all other workflow triggers (e.g., pushes to a release branch) run
        # this step for the whole matrix.
        if: ${{ github.event_name != 'pull_request' || (matrix.go == '1.20' && matrix.os == 'ubuntu') }}
      - name: Collect coverage
        run: make test-coverage
      - name: Upload coverage to Codecov
        uses: codecov/codecov-action@v3
        with:
          directory: .coverage
    timeout-minutes: 10
    strategy:
      matrix:
        go: ["1.20", "1.19", "1.18", "1.17"]
        os: [ubuntu, windows, macos]
      fail-fast: false
  # Test the GOPATH mode with the oldest Go version we support
  test-gopath:
    name: GOPATH Mode
    runs-on: ubuntu-latest
    env:
      # We use two paths in GOPATH.
      # The first one is where 'go get' will download dependencies, and
      # the second is where sentry-go itself will be checked out.
      GOPATH: ${{ github.workspace }}/deps:${{ github.workspace }}/main
      GO111MODULE: "off"
      WORKDIR: ${{ github.workspace }}/main/src/github.com/getsentry/sentry-go
    defaults:
      run:
        working-directory: ${{ env.WORKDIR }}
    steps:
      - uses: actions/setup-go@v3
        with:
          go-version: "1.17"
      - uses: actions/checkout@v3
        with:
          path: ${{ env.WORKDIR }}
      # TODO: cache dependencies
      # - uses: actions/cache@v2
      #   with:
      #     # In order:
      #     # * GOPATH with dependencies (but without sentry-go)
      #     # * GOPATH with sentry-go installed package objects (*.a files)
      #     # * Build cache (Linux)
      #     path: |
      #       ${{ github.workspace }}/deps
      #       ${{ github.workspace }}/main/pkg
      #       ~/.cache/go-build
      #     key: gopath-${{ github.ref }}
      #     restore-keys: |
      #       gopath-
      - name: Remove Unsupported Code
        run: |
          # Iris requires Module mode, therefore we delete the relevant code to
          # skip testing it in GOPATH mode.
          rm -vrf ./iris/ ./_examples/iris/
      - name: Download Dependencies
        run: go get -d -t -v ./...
      - name: Build
        run: go build ./...
      - name: Vet
        run: go vet ./...
      - name: Test
        run: make test-race
    timeout-minutes: 10<|MERGE_RESOLUTION|>--- conflicted
+++ resolved
@@ -46,13 +46,8 @@
       - name: Vet
         run: make vet
       - name: Check go.mod Tidiness
-<<<<<<< HEAD
         run: go mod tidy -go=1.20 -compat=1.17 && git diff --exit-code
         if: ${{ matrix.go == '1.20' }}
-=======
-        run: make mod-tidy
-        if: ${{ matrix.go == '1.19' }}
->>>>>>> 2a205843
       - name: Test
         run: make test
       - name: Test (with race detection)
