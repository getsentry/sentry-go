package sentryotel

import (
	"context"
	"encoding/hex"
	"sort"
	"testing"

	"github.com/getsentry/sentry-go"
	"github.com/getsentry/sentry-go/internal/otel/baggage"
	"github.com/getsentry/sentry-go/internal/testutils"
	"github.com/google/go-cmp/cmp"
	"go.opentelemetry.io/otel/propagation"
	"go.opentelemetry.io/otel/trace"
)

var assertEqual = testutils.AssertEqual
var assertNotEqual = testutils.AssertNotEqual
var assertTrue = testutils.AssertTrue
var assertFalse = testutils.AssertFalse

// assertMapCarrierEqual compares two values of type propagation.MapCarrier and raises an
// assertion error if the values differ.
//
// It is needed because some headers (e.g. "baggage") might contain the same set of values/attributes,
// (and therefore be semantically equal), but serialized in different order.
func assertMapCarrierEqual(t *testing.T, got, want propagation.MapCarrier, userMessage ...interface{}) {
	t.Helper()

	// Make sure that keys are the same
	gotKeysSorted := got.Keys()
	sort.Strings(gotKeysSorted)
	wantKeysSorted := want.Keys()
	sort.Strings(wantKeysSorted)

	if diff := cmp.Diff(wantKeysSorted, gotKeysSorted); diff != "" {
		t.Errorf("Comparing MapCarrier keys (-want +got):\n%s", diff)
	}

	for _, key := range gotKeysSorted {
		gotValue := got.Get(key)
		wantValue := want.Get(key)

		// Ignore serialization order for baggage values
		if key == sentry.SentryBaggageHeader {
			gotBaggage, gotErr := baggage.Parse(gotValue)
			wantBaggage, wantErr := baggage.Parse(wantValue)

			if diff := cmp.Diff(wantErr, gotErr); diff != "" {
				t.Errorf("Comparing Baggage parsing errors (-want +got):\n%s", diff)
			}

			if diff := cmp.Diff(
				wantBaggage,
				gotBaggage,
				cmp.AllowUnexported(baggage.Member{}, baggage.Baggage{}),
			); diff != "" {
				t.Errorf("Comparing Baggage values (-want +got):\n%s", diff)
			}
			continue
		}

		// Everything else: do the exact comparison
		if diff := cmp.Diff(wantValue, gotValue); diff != "" {
			t.Errorf("Comparing MapCarrier values (-want +got):\n%s", diff)
		}
	}
}

// FIXME: copied from tracing_test.go
func TraceIDFromHex(s string) sentry.TraceID {
	var id sentry.TraceID
	_, err := hex.Decode(id[:], []byte(s))
	if err != nil {
		panic(err)
	}
	return id
}

func SpanIDFromHex(s string) sentry.SpanID {
	var id sentry.SpanID
	_, err := hex.Decode(id[:], []byte(s))
	if err != nil {
		panic(err)
	}
	return id
}

func stringPtr(s string) *string {
	return &s
}

func otelTraceIDFromHex(s string) trace.TraceID {
	if s == "" {
		return trace.TraceID{}
	}
	traceID, err := trace.TraceIDFromHex(s)
	if err != nil {
		panic(err)
	}
	return traceID
}

func otelSpanIDFromHex(s string) trace.SpanID {
	if s == "" {
		return trace.SpanID{}
	}
	spanID, err := trace.SpanIDFromHex(s)
	if err != nil {
		panic(err)
	}
	return spanID
<<<<<<< HEAD
}

// FIXME(anton): TransportMock is copied from mocks_test.go
// I don't see an easy way right now to reuse this struct in "sentry" and
// "sentryotel" packages: it naturally depends on "sentry", but tests in "sentry"
// package also depend on it, so if we move it to a new package, we'll get an
// import cycle.
// Alternatively, it could be made public on "sentry" package, but it doesn't
// feel right.

type TransportMock struct {
	mu        sync.Mutex
	events    []*sentry.Event
	lastEvent *sentry.Event
}

func (t *TransportMock) Configure(options sentry.ClientOptions) {}
func (t *TransportMock) SendEvent(event *sentry.Event) {
	t.mu.Lock()
	defer t.mu.Unlock()
	t.events = append(t.events, event)
	t.lastEvent = event
}
func (t *TransportMock) Flush(timeout time.Duration) bool {
	return true
}

func (t *TransportMock) FlushWithContext(ctx context.Context) bool {
	return true
}
func (t *TransportMock) Events() []*sentry.Event {
	t.mu.Lock()
	defer t.mu.Unlock()
	return t.events
}

func (t *TransportMock) Close() {}

//
=======
}
>>>>>>> c340089f
<|MERGE_RESOLUTION|>--- conflicted
+++ resolved
@@ -1,7 +1,6 @@
 package sentryotel
 
 import (
-	"context"
 	"encoding/hex"
 	"sort"
 	"testing"
@@ -110,46 +109,4 @@
 		panic(err)
 	}
 	return spanID
-<<<<<<< HEAD
-}
-
-// FIXME(anton): TransportMock is copied from mocks_test.go
-// I don't see an easy way right now to reuse this struct in "sentry" and
-// "sentryotel" packages: it naturally depends on "sentry", but tests in "sentry"
-// package also depend on it, so if we move it to a new package, we'll get an
-// import cycle.
-// Alternatively, it could be made public on "sentry" package, but it doesn't
-// feel right.
-
-type TransportMock struct {
-	mu        sync.Mutex
-	events    []*sentry.Event
-	lastEvent *sentry.Event
-}
-
-func (t *TransportMock) Configure(options sentry.ClientOptions) {}
-func (t *TransportMock) SendEvent(event *sentry.Event) {
-	t.mu.Lock()
-	defer t.mu.Unlock()
-	t.events = append(t.events, event)
-	t.lastEvent = event
-}
-func (t *TransportMock) Flush(timeout time.Duration) bool {
-	return true
-}
-
-func (t *TransportMock) FlushWithContext(ctx context.Context) bool {
-	return true
-}
-func (t *TransportMock) Events() []*sentry.Event {
-	t.mu.Lock()
-	defer t.mu.Unlock()
-	return t.events
-}
-
-func (t *TransportMock) Close() {}
-
-//
-=======
-}
->>>>>>> c340089f
+}