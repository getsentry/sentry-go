--- conflicted
+++ resolved
@@ -40,25 +40,15 @@
 		Release:          "1.2.3",
 		EnableTracing:    true,
 		TracesSampleRate: 1.0,
-<<<<<<< HEAD
-		Transport:        &sentry.TransportMock{},
-=======
 		Transport:        &sentry.MockTransport{},
->>>>>>> 7f4ff0a8
 	})
 	hub := sentry.NewHub(client, sentry.NewScope())
 	return sentry.SetHubOnContext(context.Background(), hub)
 }
 
-<<<<<<< HEAD
-func getSentryTransportFromContext(ctx context.Context) *sentry.TransportMock {
-	hub := sentry.GetHubFromContext(ctx)
-	transport, ok := hub.Client().Transport.(*sentry.TransportMock)
-=======
 func getSentryTransportFromContext(ctx context.Context) *sentry.MockTransport {
 	hub := sentry.GetHubFromContext(ctx)
 	transport, ok := hub.Client().Transport.(*sentry.MockTransport)
->>>>>>> 7f4ff0a8
 	if !ok {
 		log.Fatal(
 			"Cannot get mock transport from context",
