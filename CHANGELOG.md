# Changelog

- fix: Scope values should not override Event values (#446)
- feat: Extend User inteface by adding Data, Name and Segment (#483)
<<<<<<< HEAD
- feat: Add ClientOptions.SendDefaultPii #485
=======
- feat: Make maximum amount of spans configurable (#460)
>>>>>>> 5301f859

## 0.14.0

- feat: Add function to continue from trace string (#434)
- feat: Add `max-depth` options (#428)
- *[breaking]* ref: Use a `Context` type mapping to a `map[string]interface{}` for all event contexts (#444)
- *[breaking]* ref: Replace deprecated `ioutil` pkg with `os` & `io` (#454)
- ref: Optimize `stacktrace.go` from size and speed (#467)
- ci: Test against `go1.19` and `go1.18`, drop `go1.16` and `go1.15` support (#432, #477)
- deps: Dependency update to fix CVEs (#462, #464, #477)

_NOTE:_ This version drops support for Go 1.16 and Go 1.15. The currently supported Go versions are the last 3 stable releases: 1.19, 1.18 and 1.17.

## v0.13.0

- ref: Change DSN ProjectID to be a string (#420)
- fix: When extracting PCs from stack frames, try the `PC` field (#393)
- build: Bump gin-gonic/gin from v1.4.0 to v1.7.7 (#412)
- build: Bump Go version in go.mod (#410)
- ci: Bump golangci-lint version in GH workflow (#419)
- ci: Update GraphQL config with appropriate permissions (#417)
- ci: ci: Add craft release automation (#422)

## v0.12.0

- feat: Automatic Release detection (#363, #369, #386, #400)
- fix: Do not change Hub.lastEventID for transactions (#379)
- fix: Do not clear LastEventID when events are dropped (#382)
- Updates to documentation (#366, #385)

_NOTE:_
This version drops support for Go 1.14, however no changes have been made that would make the SDK not work with Go 1.14. The currently supported Go versions are the last 3 stable releases: 1.15, 1.16 and 1.17.
There are two behavior changes related to `LastEventID`, both of which were intended to align the behavior of the Sentry Go SDK with other Sentry SDKs.
The new [automatic release detection feature](https://github.com/getsentry/sentry-go/issues/335) makes it easier to use Sentry and separate events per release without requiring extra work from users. We intend to improve this functionality in a future release by utilizing information that will be available in runtime starting with Go 1.18. The tracking issue is [#401](https://github.com/getsentry/sentry-go/issues/401).

## v0.11.0

- feat(transports): Category-based Rate Limiting ([#354](https://github.com/getsentry/sentry-go/pull/354))
- feat(transports): Report User-Agent identifying SDK ([#357](https://github.com/getsentry/sentry-go/pull/357))
- fix(scope): Include event processors in clone ([#349](https://github.com/getsentry/sentry-go/pull/349))
- Improvements to `go doc` documentation ([#344](https://github.com/getsentry/sentry-go/pull/344), [#350](https://github.com/getsentry/sentry-go/pull/350), [#351](https://github.com/getsentry/sentry-go/pull/351))
- Miscellaneous changes to our testing infrastructure with GitHub Actions
  ([57123a40](https://github.com/getsentry/sentry-go/commit/57123a409be55f61b1d5a6da93c176c55a399ad0), [#128](https://github.com/getsentry/sentry-go/pull/128), [#338](https://github.com/getsentry/sentry-go/pull/338), [#345](https://github.com/getsentry/sentry-go/pull/345), [#346](https://github.com/getsentry/sentry-go/pull/346), [#352](https://github.com/getsentry/sentry-go/pull/352), [#353](https://github.com/getsentry/sentry-go/pull/353), [#355](https://github.com/getsentry/sentry-go/pull/355))

_NOTE:_
This version drops support for Go 1.13. The currently supported Go versions are the last 3 stable releases: 1.14, 1.15 and 1.16.
Users of the tracing functionality (`StartSpan`, etc) should upgrade to this version to benefit from separate rate limits for errors and transactions.
There are no breaking changes and upgrading should be a smooth experience for all users.

## v0.10.0

- feat: Debug connection reuse (#323)
- fix: Send root span data as `Event.Extra` (#329)
- fix: Do not double sample transactions (#328)
- fix: Do not override trace context of transactions (#327)
- fix: Drain and close API response bodies (#322)
- ci: Run tests against Go tip (#319)
- ci: Move away from Travis in favor of GitHub Actions (#314) (#321)

## v0.9.0

- feat: Initial tracing and performance monitoring support (#285)
- doc: Revamp sentryhttp documentation (#304)
- fix: Hub.PopScope never empties the scope stack (#300)
- ref: Report Event.Timestamp in local time (#299)
- ref: Report Breadcrumb.Timestamp in local time (#299)

_NOTE:_
This version introduces support for [Sentry's Performance Monitoring](https://docs.sentry.io/platforms/go/performance/).
The new tracing capabilities are beta, and we plan to expand them on future versions. Feedback is welcome, please open new issues on GitHub.
The `sentryhttp` package got better API docs, an [updated usage example](https://github.com/getsentry/sentry-go/tree/master/example/http) and support for creating automatic transactions as part of Performance Monitoring.

## v0.8.0

- build: Bump required version of Iris (#296)
- fix: avoid unnecessary allocation in Client.processEvent (#293)
- doc: Remove deprecation of sentryhttp.HandleFunc (#284)
- ref: Update sentryhttp example (#283)
- doc: Improve documentation of sentryhttp package (#282)
- doc: Clarify SampleRate documentation (#279)
- fix: Remove RawStacktrace (#278)
- docs: Add example of custom HTTP transport
- ci: Test against go1.15, drop go1.12 support (#271)

_NOTE:_
This version comes with a few updates. Some examples and documentation have been
improved. We've bumped the supported version of the Iris framework to avoid
LGPL-licensed modules in the module dependency graph.
The `Exception.RawStacktrace` and `Thread.RawStacktrace` fields have been
removed to conform to Sentry's ingestion protocol, only `Exception.Stacktrace`
and `Thread.Stacktrace` should appear in user code.

## v0.7.0

- feat: Include original error when event cannot be encoded as JSON (#258)
- feat: Use Hub from request context when available (#217, #259)
- feat: Extract stack frames from golang.org/x/xerrors (#262)
- feat: Make Environment Integration preserve existing context data (#261)
- feat: Recover and RecoverWithContext with arbitrary types (#268)
- feat: Report bad usage of CaptureMessage and CaptureEvent (#269)
- feat: Send debug logging to stderr by default (#266)
- feat: Several improvements to documentation (#223, #245, #250, #265)
- feat: Example of Recover followed by panic (#241, #247)
- feat: Add Transactions and Spans (to support OpenTelemetry Sentry Exporter) (#235, #243, #254)
- fix: Set either Frame.Filename or Frame.AbsPath (#233)
- fix: Clone requestBody to new Scope (#244)
- fix: Synchronize access and mutation of Hub.lastEventID (#264)
- fix: Avoid repeated syscalls in prepareEvent (#256)
- fix: Do not allocate new RNG for every event (#256)
- fix: Remove stale replace directive in go.mod (#255)
- fix(http): Deprecate HandleFunc, remove duplication (#260)

_NOTE:_
This version comes packed with several fixes and improvements and no breaking
changes.
Notably, there is a change in how the SDK reports file names in stack traces
that should resolve any ambiguity when looking at stack traces and using the
Suspect Commits feature.
We recommend all users to upgrade.

## v0.6.1

- fix: Use NewEvent to init Event struct (#220)

_NOTE:_
A change introduced in v0.6.0 with the intent of avoiding allocations made a
pattern used in official examples break in certain circumstances (attempting
to write to a nil map).
This release reverts the change such that maps in the Event struct are always
allocated.

## v0.6.0

- feat: Read module dependencies from runtime/debug (#199)
- feat: Support chained errors using Unwrap (#206)
- feat: Report chain of errors when available (#185)
- **[breaking]** fix: Accept http.RoundTripper to customize transport (#205)
  Before the SDK accepted a concrete value of type `*http.Transport` in
  `ClientOptions`, now it accepts any value implementing the `http.RoundTripper`
  interface. Note that `*http.Transport` implements `http.RoundTripper`, so most
  code bases will continue to work unchanged.
  Users of custom transport gain the ability to pass in other implementations of
  `http.RoundTripper` and may be able to simplify their code bases.
- fix: Do not panic when scope event processor drops event (#192)
- **[breaking]** fix: Use time.Time for timestamps (#191)
  Users of sentry-go typically do not need to manipulate timestamps manually.
  For those who do, the field type changed from `int64` to `time.Time`, which
  should be more convenient to use. The recommended way to get the current time
  is `time.Now().UTC()`.
- fix: Report usage error including stack trace (#189)
- feat: Add Exception.ThreadID field (#183)
- ci: Test against Go 1.14, drop 1.11 (#170)
- feat: Limit reading bytes from request bodies (#168)
- **[breaking]** fix: Rename fasthttp integration package sentryhttp => sentryfasthttp
  The current recommendation is to use a named import, in which case existing
  code should not require any change:
  ```go
  package main

  import (
  	"fmt"

  	"github.com/getsentry/sentry-go"
  	sentryfasthttp "github.com/getsentry/sentry-go/fasthttp"
  	"github.com/valyala/fasthttp"
  )
  ```

_NOTE:_
This version includes some new features and a few breaking changes, none of
which should pose troubles with upgrading. Most code bases should be able to
upgrade without any changes.

## v0.5.1

- fix: Ignore err.Cause() when it is nil (#160)

## v0.5.0

- fix: Synchronize access to HTTPTransport.disabledUntil (#158)
- docs: Update Flush documentation (#153)
- fix: HTTPTransport.Flush panic and data race (#140)

_NOTE:_
This version changes the implementation of the default transport, modifying the
behavior of `sentry.Flush`. The previous behavior was to wait until there were
no buffered events; new concurrent events kept `Flush` from returning. The new
behavior is to wait until the last event prior to the call to `Flush` has been
sent or the timeout; new concurrent events have no effect. The new behavior is
inline with the [Unified API
Guidelines](https://docs.sentry.io/development/sdk-dev/unified-api/).

We have updated the documentation and examples to clarify that `Flush` is meant
to be called typically only once before program termination, to wait for
in-flight events to be sent to Sentry. Calling `Flush` after every event is not
recommended, as it introduces unnecessary latency to the surrounding function.
Please verify the usage of `sentry.Flush` in your code base.

## v0.4.0

- fix(stacktrace): Correctly report package names (#127)
- fix(stacktrace): Do not rely on AbsPath of files (#123)
- build: Require github.com/ugorji/go@v1.1.7 (#110)
- fix: Correctly store last event id (#99)
- fix: Include request body in event payload (#94)
- build: Reset go.mod version to 1.11 (#109)
- fix: Eliminate data race in modules integration (#105)
- feat: Add support for path prefixes in the DSN (#102)
- feat: Add HTTPClient option (#86)
- feat: Extract correct type and value from top-most error (#85)
- feat: Check for broken pipe errors in Gin integration (#82)
- fix: Client.CaptureMessage accept nil EventModifier (#72)

## v0.3.1

- feat: Send extra information exposed by the Go runtime (#76)
- fix: Handle new lines in module integration (#65)
- fix: Make sure that cache is locked when updating for contextifyFramesIntegration
- ref: Update Iris integration and example to version 12
- misc: Remove indirect dependencies in order to move them to separate go.mod files

## v0.3.0

- feat: Retry event marshaling without contextual data if the first pass fails
- fix: Include `url.Parse` error in `DsnParseError`
- fix: Make more `Scope` methods safe for concurrency
- fix: Synchronize concurrent access to `Hub.client`
- ref: Remove mutex from `Scope` exported API
- ref: Remove mutex from `Hub` exported API
- ref: Compile regexps for `filterFrames` only once
- ref: Change `SampleRate` type to `float64`
- doc: `Scope.Clear` not safe for concurrent use
- ci: Test sentry-go with `go1.13`, drop `go1.10`

_NOTE:_
This version removes some of the internal APIs that landed publicly (namely `Hub/Scope` mutex structs) and may require (but shouldn't) some changes to your code.
It's not done through major version update, as we are still in `0.x` stage.

## v0.2.1

- fix: Run `Contextify` integration on `Threads` as well

## v0.2.0

- feat: Add `SetTransaction()` method on the `Scope`
- feat: `fasthttp` framework support with `sentryfasthttp` package
- fix: Add `RWMutex` locks to internal `Hub` and `Scope` changes

## v0.1.3

- feat: Move frames context reading into `contextifyFramesIntegration` (#28)

_NOTE:_
In case of any performance issues due to source contexts IO, you can let us know and turn off the integration in the meantime with:

```go
sentry.Init(sentry.ClientOptions{
	Integrations: func(integrations []sentry.Integration) []sentry.Integration {
		var filteredIntegrations []sentry.Integration
		for _, integration := range integrations {
			if integration.Name() == "ContextifyFrames" {
				continue
			}
			filteredIntegrations = append(filteredIntegrations, integration)
		}
		return filteredIntegrations
	},
})
```

## v0.1.2

- feat: Better source code location resolution and more useful inapp frames (#26)
- feat: Use `noopTransport` when no `Dsn` provided (#27)
- ref: Allow empty `Dsn` instead of returning an error (#22)
- fix: Use `NewScope` instead of literal struct inside a `scope.Clear` call (#24)
- fix: Add to `WaitGroup` before the request is put inside a buffer (#25)

## v0.1.1

- fix: Check for initialized `Client` in `AddBreadcrumbs` (#20)
- build: Bump version when releasing with Craft (#19)

## v0.1.0

- First stable release! \o/

## v0.0.1-beta.5

- feat: **[breaking]** Add `NewHTTPTransport` and `NewHTTPSyncTransport` which accepts all transport options
- feat: New `HTTPSyncTransport` that blocks after each call
- feat: New `Echo` integration
- ref: **[breaking]** Remove `BufferSize` option from `ClientOptions` and move it to `HTTPTransport` instead
- ref: Export default `HTTPTransport`
- ref: Export `net/http` integration handler
- ref: Set `Request` instantly in the package handlers, not in `recoverWithSentry` so it can be accessed later on
- ci: Add craft config

## v0.0.1-beta.4

- feat: `IgnoreErrors` client option and corresponding integration
- ref: Reworked `net/http` integration, wrote better example and complete readme
- ref: Reworked `Gin` integration, wrote better example and complete readme
- ref: Reworked `Iris` integration, wrote better example and complete readme
- ref: Reworked `Negroni` integration, wrote better example and complete readme
- ref: Reworked `Martini` integration, wrote better example and complete readme
- ref: Remove `Handle()` from frameworks handlers and return it directly from New

## v0.0.1-beta.3

- feat: `Iris` framework support with `sentryiris` package
- feat: `Gin` framework support with `sentrygin` package
- feat: `Martini` framework support with `sentrymartini` package
- feat: `Negroni` framework support with `sentrynegroni` package
- feat: Add `Hub.Clone()` for easier frameworks integration
- feat: Return `EventID` from `Recovery` methods
- feat: Add `NewScope` and `NewEvent` functions and use them in the whole codebase
- feat: Add `AddEventProcessor` to the `Client`
- fix: Operate on requests body copy instead of the original
- ref: Try to read source files from the root directory, based on the filename as well, to make it work on AWS Lambda
- ref: Remove `gocertifi` dependence and document how to provide your own certificates
- ref: **[breaking]** Remove `Decorate` and `DecorateFunc` methods in favor of `sentryhttp` package
- ref: **[breaking]** Allow for integrations to live on the client, by passing client instance in `SetupOnce` method
- ref: **[breaking]** Remove `GetIntegration` from the `Hub`
- ref: **[breaking]** Remove `GlobalEventProcessors` getter from the public API

## v0.0.1-beta.2

- feat: Add `AttachStacktrace` client option to include stacktrace for messages
- feat: Add `BufferSize` client option to configure transport buffer size
- feat: Add `SetRequest` method on a `Scope` to control `Request` context data
- feat: Add `FromHTTPRequest` for `Request` type for easier extraction
- ref: Extract `Request` information more accurately
- fix: Attach `ServerName`, `Release`, `Dist`, `Environment` options to the event
- fix: Don't log events dropped due to full transport buffer as sent
- fix: Don't panic and create an appropriate event when called `CaptureException` or `Recover` with `nil` value

## v0.0.1-beta

- Initial release<|MERGE_RESOLUTION|>--- conflicted
+++ resolved
@@ -1,12 +1,11 @@
 # Changelog
+
+## Unreleased
 
 - fix: Scope values should not override Event values (#446)
 - feat: Extend User inteface by adding Data, Name and Segment (#483)
-<<<<<<< HEAD
+- feat: Make maximum amount of spans configurable (#460)
 - feat: Add ClientOptions.SendDefaultPii #485
-=======
-- feat: Make maximum amount of spans configurable (#460)
->>>>>>> 5301f859
 
 ## 0.14.0
 
