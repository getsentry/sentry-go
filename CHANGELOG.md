# Changelog

<<<<<<< HEAD
- Add net/http client integration ([#876](https://github.com/getsentry/sentry-go/pull/876))
=======
## 0.29.1

The Sentry SDK team is happy to announce the immediate availability of Sentry Go SDK v0.29.1.

### Bug Fixes

- Correlate errors to the current trace ([#886](https://github.com/getsentry/sentry-go/pull/886))
- Set the trace context when the transaction finishes ([#888](https://github.com/getsentry/sentry-go/pull/888))

### Misc

- Update the `sentrynegroni` integration to use the latest (v3.1.1) version of Negroni ([#885](https://github.com/getsentry/sentry-go/pull/885))
>>>>>>> 6bd150ff

## 0.29.0

The Sentry SDK team is happy to announce the immediate availability of Sentry Go SDK v0.29.0.

### Breaking Changes

- Remove the `sentrymartini` integration ([#861](https://github.com/getsentry/sentry-go/pull/861))
- The `WrapResponseWriter` has been moved from the `sentryhttp` package to the `internal/httputils` package. If you've imported it previosuly, you'll need to copy the implementation in your project. ([#871](https://github.com/getsentry/sentry-go/pull/871))

### Features

- Add new convenience methods to continue a trace and propagate tracing headers for error-only use cases. ([#862](https://github.com/getsentry/sentry-go/pull/862))

  If you are not using one of our integrations, you can manually continue an incoming trace by using `sentry.ContinueTrace()` by providing the `sentry-trace` and `baggage` header received from a downstream SDK.

  ```go
  hub := sentry.CurrentHub()
  sentry.ContinueTrace(hub, r.Header.Get(sentry.SentryTraceHeader), r.Header.Get(sentry.SentryBaggageHeader)),
  ```

  You can use `hub.GetTraceparent()` and `hub.GetBaggage()` to fetch the necessary header values for outgoing HTTP requests.

  ```go
  hub := sentry.GetHubFromContext(ctx)
  req, _ := http.NewRequest("GET", "http://localhost:3000", nil)
  req.Header.Add(sentry.SentryTraceHeader, hub.GetTraceparent())
  req.Header.Add(sentry.SentryBaggageHeader, hub.GetBaggage())
  ```

### Bug Fixes

- Initialize `HTTPTransport.limit` if `nil` ([#844](https://github.com/getsentry/sentry-go/pull/844))
- Fix `sentry.StartTransaction()` returning a transaction with an outdated context on existing transactions ([#854](https://github.com/getsentry/sentry-go/pull/854))
- Treat `Proxy-Authorization` as a sensitive header ([#859](https://github.com/getsentry/sentry-go/pull/859))
- Add support for the `http.Hijacker` interface to the `sentrynegroni` package ([#871](https://github.com/getsentry/sentry-go/pull/871))
- Go version >= 1.23: Use value from `http.Request.Pattern` for HTTP transaction names when using `sentryhttp` & `sentrynegroni` ([#875](https://github.com/getsentry/sentry-go/pull/875))
- Go version >= 1.21: Fix closure functions name grouping ([#877](https://github.com/getsentry/sentry-go/pull/877))

### Misc

- Collect `span` origins ([#849](https://github.com/getsentry/sentry-go/pull/849))

## 0.28.1

The Sentry SDK team is happy to announce the immediate availability of Sentry Go SDK v0.28.1.

### Bug Fixes

- Implement `http.ResponseWriter` to hook into various parts of the response process ([#837](https://github.com/getsentry/sentry-go/pull/837))

## 0.28.0

The Sentry SDK team is happy to announce the immediate availability of Sentry Go SDK v0.28.0.

### Features

- Add a `Fiber` performance tracing & error reporting integration ([#795](https://github.com/getsentry/sentry-go/pull/795))
- Add performance tracing to the `Echo` integration ([#722](https://github.com/getsentry/sentry-go/pull/722))
- Add performance tracing to the `FastHTTP` integration ([#732](https://github.com/getsentry/sentry-go/pull/723))
- Add performance tracing to the `Iris` integration ([#809](https://github.com/getsentry/sentry-go/pull/809))
- Add performance tracing to the `Negroni` integration ([#808](https://github.com/getsentry/sentry-go/pull/808))
- Add `FailureIssueThreshold` & `RecoveryThreshold` to `MonitorConfig` ([#775](https://github.com/getsentry/sentry-go/pull/775))
- Use `errors.Unwrap()` to create exception groups ([#792](https://github.com/getsentry/sentry-go/pull/792))
- Add support for matching on strings for `ClientOptions.IgnoreErrors` & `ClientOptions.IgnoreTransactions` ([#819](https://github.com/getsentry/sentry-go/pull/819))
- Add `http.request.method` attribute for performance span data ([#786](https://github.com/getsentry/sentry-go/pull/786))
- Accept `interface{}` for span data values ([#784](https://github.com/getsentry/sentry-go/pull/784))

### Bug Fixes

- Fix missing stack trace for parsing error in `logrusentry` ([#689](https://github.com/getsentry/sentry-go/pull/689))

## 0.27.0

The Sentry SDK team is happy to announce the immediate availability of Sentry Go SDK v0.27.0.

### Breaking Changes

- `Exception.ThreadId` is now typed as `uint64`. It was wrongly typed as `string` before. ([#770](https://github.com/getsentry/sentry-go/pull/770))

### Misc

- Export `Event.Attachments` ([#771](https://github.com/getsentry/sentry-go/pull/771))

## 0.26.0

The Sentry SDK team is happy to announce the immediate availability of Sentry Go SDK v0.26.0.

### Breaking Changes

As previously announced, this release removes some methods from the SDK.

- `sentry.TransactionName()` use `sentry.WithTransactionName()` instead.
- `sentry.OpName()` use `sentry.WithOpName()` instead.
- `sentry.TransctionSource()` use `sentry.WithTransactionSource()` instead.
- `sentry.SpanSampled()` use `sentry.WithSpanSampled()` instead.

### Features

- Add `WithDescription` span option ([#751](https://github.com/getsentry/sentry-go/pull/751))

  ```go
  span := sentry.StartSpan(ctx, "http.client", WithDescription("GET /api/users"))
  ```
- Add support for package name parsing in Go 1.20 and higher ([#730](https://github.com/getsentry/sentry-go/pull/730))

### Bug Fixes

- Apply `ClientOptions.SampleRate` only to errors & messages ([#754](https://github.com/getsentry/sentry-go/pull/754))
- Check if git is available before executing any git commands ([#737](https://github.com/getsentry/sentry-go/pull/737))

## 0.25.0

The Sentry SDK team is happy to announce the immediate availability of Sentry Go SDK v0.25.0.

### Breaking Changes

As previously announced, this release removes two global constants from the SDK.

- `sentry.Version` was removed. Use `sentry.SDKVersion` instead ([#727](https://github.com/getsentry/sentry-go/pull/727))
- `sentry.SDKIdentifier` was removed. Use `Client.GetSDKIdentifier()` instead ([#727](https://github.com/getsentry/sentry-go/pull/727))

### Features

- Add `ClientOptions.IgnoreTransactions`, which allows you to ignore specific transactions based on their name ([#717](https://github.com/getsentry/sentry-go/pull/717))
- Add `ClientOptions.Tags`, which allows you to set global tags that are applied to all events. You can also define tags by setting `SENTRY_TAGS_` environment variables ([#718](https://github.com/getsentry/sentry-go/pull/718))

### Bug fixes

- Fix an issue in the profiler that would cause an infinite loop if the duration of a transaction is longer than 30 seconds ([#724](https://github.com/getsentry/sentry-go/issues/724))

### Misc

- `dsn.RequestHeaders()` is not to be removed, though it is still considered deprecated and should only be used when using a custom transport that sends events to the `/store` endpoint ([#720](https://github.com/getsentry/sentry-go/pull/720))

## 0.24.1

The Sentry SDK team is happy to announce the immediate availability of Sentry Go SDK v0.24.1.

### Bug fixes

- Prevent a panic in `sentryotel.flushSpanProcessor()` ([(#711)](https://github.com/getsentry/sentry-go/pull/711))
- Prevent a panic when setting the SDK identifier ([#715](https://github.com/getsentry/sentry-go/pull/715))

## 0.24.0

The Sentry SDK team is happy to announce the immediate availability of Sentry Go SDK v0.24.0.

### Deprecations

- `sentry.Version` to be removed in 0.25.0. Use `sentry.SDKVersion` instead.
- `sentry.SDKIdentifier` to be removed in 0.25.0. Use `Client.GetSDKIdentifier()` instead.
- `dsn.RequestHeaders()` to be removed after 0.25.0, but no earlier than December 1, 2023. Requests to the `/envelope` endpoint are authenticated using the DSN in the envelope header.

### Features

- Run a single instance of the profiler instead of multiple ones for each Go routine ([#655](https://github.com/getsentry/sentry-go/pull/655))
- Use the route path as the transaction names when using the Gin integration ([#675](https://github.com/getsentry/sentry-go/pull/675))
- Set the SDK name accordingly when a framework integration is used ([#694](https://github.com/getsentry/sentry-go/pull/694))
- Read release information (VCS revision) from `debug.ReadBuildInfo` ([#704](https://github.com/getsentry/sentry-go/pull/704))

### Bug fixes

- [otel] Fix incorrect usage of `attributes.Value.AsString` ([#684](https://github.com/getsentry/sentry-go/pull/684))
- Fix trace function name parsing in profiler on go1.21+ ([#695](https://github.com/getsentry/sentry-go/pull/695))

### Misc

- Test against Go 1.21 ([#695](https://github.com/getsentry/sentry-go/pull/695))
- Make tests more robust ([#698](https://github.com/getsentry/sentry-go/pull/698), [#699](https://github.com/getsentry/sentry-go/pull/699), [#700](https://github.com/getsentry/sentry-go/pull/700), [#702](https://github.com/getsentry/sentry-go/pull/702))

## 0.23.0

The Sentry SDK team is happy to announce the immediate availability of Sentry Go SDK v0.23.0.

### Features

- Initial support for [Cron Monitoring](https://docs.sentry.io/product/crons/) ([#661](https://github.com/getsentry/sentry-go/pull/661))

  This is how the basic usage of the feature looks like:

  ```go
  // 🟡 Notify Sentry your job is running:
  checkinId := sentry.CaptureCheckIn(
    &sentry.CheckIn{
      MonitorSlug: "<monitor-slug>",
      Status:      sentry.CheckInStatusInProgress,
    },
    nil,
  )

  // Execute your scheduled task here...

  // 🟢 Notify Sentry your job has completed successfully:
  sentry.CaptureCheckIn(
    &sentry.CheckIn{
      ID:          *checkinId,
      MonitorSlug: "<monitor-slug>",
      Status:      sentry.CheckInStatusOK,
    },
    nil,
  )
  ```

  A full example of using Crons Monitoring is available [here](https://github.com/getsentry/sentry-go/blob/dde4d360660838f3c2e0ced8205bc8f7a8d312d9/_examples/crons/main.go).

  More documentation on configuring and using Crons [can be found here](https://docs.sentry.io/platforms/go/crons/).

- Add support for [Event Attachments](https://docs.sentry.io/platforms/go/enriching-events/attachments/) ([#670](https://github.com/getsentry/sentry-go/pull/670))

  It's now possible to add file/binary payloads to Sentry events:

  ```go
  sentry.ConfigureScope(func(scope *sentry.Scope) {
    scope.AddAttachment(&Attachment{
      Filename:    "report.html",
      ContentType: "text/html",
      Payload:     []byte("<h1>Look, HTML</h1>"),
    })
  })
  ```

  The attachment will then be accessible on the Issue Details page.

- Add sampling decision to trace envelope header ([#666](https://github.com/getsentry/sentry-go/pull/666))
- Expose SpanFromContext function ([#672](https://github.com/getsentry/sentry-go/pull/672))

### Bug fixes

- Make `Span.Finish` a no-op when the span is already finished ([#660](https://github.com/getsentry/sentry-go/pull/660))

## 0.22.0

The Sentry SDK team is happy to announce the immediate availability of Sentry Go SDK v0.22.0.

This release contains initial [profiling](https://docs.sentry.io/product/profiling/) support, as well as a few bug fixes and improvements.

### Features

- Initial (alpha) support for [profiling](https://docs.sentry.io/product/profiling/) ([#626](https://github.com/getsentry/sentry-go/pull/626))

  Profiling is disabled by default. To enable it, configure both `TracesSampleRate` and `ProfilesSampleRate` when initializing the SDK:

  ```go
  err := sentry.Init(sentry.ClientOptions{
    Dsn: "__DSN__",
    EnableTracing: true,
    TracesSampleRate: 1.0,
    // The sampling rate for profiling is relative to TracesSampleRate. In this case, we'll capture profiles for 100% of transactions.
    ProfilesSampleRate: 1.0,
  })
  ```

  More documentation on profiling and current limitations [can be found here](https://docs.sentry.io/platforms/go/profiling/).

- Add transactions/tracing support go the Gin integration ([#644](https://github.com/getsentry/sentry-go/pull/644))

### Bug fixes

- Always set a valid source on transactions ([#637](https://github.com/getsentry/sentry-go/pull/637))
- Clone scope.Context in more places to avoid panics on concurrent reads and writes ([#638](https://github.com/getsentry/sentry-go/pull/638))
  - Fixes [#570](https://github.com/getsentry/sentry-go/issues/570)
- Fix frames recognized as not being in-app still showing as in-app ([#647](https://github.com/getsentry/sentry-go/pull/647))

## 0.21.0

The Sentry SDK team is happy to announce the immediate availability of Sentry Go SDK v0.21.0.

Note: this release includes one **breaking change** and some **deprecations**, which are listed below.

### Breaking Changes

**This change does not apply if you use [https://sentry.io](https://sentry.io)**

- Remove support for the `/store` endpoint ([#631](https://github.com/getsentry/sentry-go/pull/631))
  - This change requires a self-hosted version of Sentry 20.6.0 or higher. If you are using a version of [self-hosted Sentry](https://develop.sentry.dev/self-hosted/) (aka *on-premise*) older than 20.6.0, then you will need to [upgrade](https://develop.sentry.dev/self-hosted/releases/) your instance.

### Features

- Rename four span option functions ([#611](https://github.com/getsentry/sentry-go/pull/611), [#624](https://github.com/getsentry/sentry-go/pull/624))
  - `TransctionSource` -> `WithTransactionSource`
  - `SpanSampled` -> `WithSpanSampled`
  - `OpName` -> `WithOpName`
  - `TransactionName` -> `WithTransactionName`
  - Old functions `TransctionSource`, `SpanSampled`, `OpName`, and `TransactionName` are still available but are now **deprecated** and will be removed in a future release.
- Make `client.EventFromMessage` and `client.EventFromException` methods public ([#607](https://github.com/getsentry/sentry-go/pull/607))
- Add `client.SetException` method ([#607](https://github.com/getsentry/sentry-go/pull/607))
  - This allows to set or add errors to an existing `Event`.

### Bug Fixes

- Protect from panics while doing concurrent reads/writes to Span data fields ([#609](https://github.com/getsentry/sentry-go/pull/609))
- [otel] Improve detection of Sentry-related spans ([#632](https://github.com/getsentry/sentry-go/pull/632), [#636](https://github.com/getsentry/sentry-go/pull/636))
  - Fixes cases when HTTP spans containing requests to Sentry were captured by Sentry ([#627](https://github.com/getsentry/sentry-go/issues/627))

### Misc

- Drop testing in (legacy) GOPATH mode ([#618](https://github.com/getsentry/sentry-go/pull/618))
- Remove outdated documentation from https://pkg.go.dev/github.com/getsentry/sentry-go ([#623](https://github.com/getsentry/sentry-go/pull/623))

## 0.20.0

The Sentry SDK team is happy to announce the immediate availability of Sentry Go SDK v0.20.0.

Note: this release has some **breaking changes**, which are listed below.

### Breaking Changes

- Remove the following methods: `Scope.SetTransaction()`, `Scope.Transaction()` ([#605](https://github.com/getsentry/sentry-go/pull/605))

  Span.Name should be used instead to access the transaction's name.

  For example, the following [`TracesSampler`](https://docs.sentry.io/platforms/go/configuration/sampling/#setting-a-sampling-function) function should be now written as follows:

  **Before:**
  ```go
  TracesSampler: func(ctx sentry.SamplingContext) float64 {
    hub := sentry.GetHubFromContext(ctx.Span.Context())
    if hub.Scope().Transaction() == "GET /health" {
      return 0
    }
    return 1
  },
  ```

  **After:**
  ```go
  TracesSampler: func(ctx sentry.SamplingContext) float64 {
    if ctx.Span.Name == "GET /health" {
      return 0
    }
    return 1
  },
  ```

### Features

- Add `Span.SetContext()` method ([#599](https://github.com/getsentry/sentry-go/pull/599/))
  - It is recommended to use it instead of `hub.Scope().SetContext` when setting or updating context on transactions.
- Add `DebugMeta` interface to `Event` and extend `Frame` structure with more fields ([#606](https://github.com/getsentry/sentry-go/pull/606))
  - More about DebugMeta interface [here](https://develop.sentry.dev/sdk/event-payloads/debugmeta/).

### Bug Fixes

- [otel] Fix missing OpenTelemetry context on some events ([#599](https://github.com/getsentry/sentry-go/pull/599), [#605](https://github.com/getsentry/sentry-go/pull/605))
  - Fixes ([#596](https://github.com/getsentry/sentry-go/issues/596)).
- [otel] Better handling for HTTP span attributes ([#610](https://github.com/getsentry/sentry-go/pull/610))

### Misc

- Bump minimum versions: `github.com/kataras/iris/v12` to 12.2.0, `github.com/labstack/echo/v4` to v4.10.0 ([#595](https://github.com/getsentry/sentry-go/pull/595))
  - Resolves [GO-2022-1144 / CVE-2022-41717](https://deps.dev/advisory/osv/GO-2022-1144), [GO-2023-1495 / CVE-2022-41721](https://deps.dev/advisory/osv/GO-2023-1495), [GO-2022-1059 / CVE-2022-32149](https://deps.dev/advisory/osv/GO-2022-1059).
- Bump `google.golang.org/protobuf` minimum required version to 1.29.1  ([#604](https://github.com/getsentry/sentry-go/pull/604))
  - This fixes a potential denial of service issue ([CVE-2023-24535](https://github.com/advisories/GHSA-hw7c-3rfg-p46j)).
- Exclude the `otel` module when building in GOPATH mode ([#615](https://github.com/getsentry/sentry-go/pull/615))

## 0.19.0

The Sentry SDK team is happy to announce the immediate availability of Sentry Go SDK v0.19.0.

### Features

- Add support for exception mechanism metadata ([#564](https://github.com/getsentry/sentry-go/pull/564/))
  - More about exception mechanisms [here](https://develop.sentry.dev/sdk/event-payloads/exception/#exception-mechanism).

### Bug Fixes
- [otel] Use the correct "trace" context when sending a Sentry error ([#580](https://github.com/getsentry/sentry-go/pull/580/))


### Misc
- Drop support for Go 1.17, add support for Go 1.20 ([#563](https://github.com/getsentry/sentry-go/pull/563/))
  - According to our policy, we're officially supporting the last three minor releases of Go.
- Switch repository license to MIT ([#583](https://github.com/getsentry/sentry-go/pull/583/))
  - More about Sentry licensing [here](https://open.sentry.io/licensing/).
- Bump `golang.org/x/text` minimum required version to 0.3.8 ([#586](https://github.com/getsentry/sentry-go/pull/586))
  - This fixes [CVE-2022-32149](https://github.com/advisories/GHSA-69ch-w2m2-3vjp) vulnerability.

## 0.18.0

The Sentry SDK team is happy to announce the immediate availability of Sentry Go SDK v0.18.0.
This release contains initial support for [OpenTelemetry](https://opentelemetry.io/) and various other bug fixes and improvements.

**Note**: This is the last release supporting Go 1.17.

### Features

- Initial support for [OpenTelemetry](https://opentelemetry.io/).
  You can now send all your OpenTelemetry spans to Sentry.

  Install the `otel` module

  ```bash
  go get github.com/getsentry/sentry-go \
         github.com/getsentry/sentry-go/otel
  ```

  Configure the Sentry and OpenTelemetry SDKs

  ```go
  import (
      "go.opentelemetry.io/otel"
      sdktrace "go.opentelemetry.io/otel/sdk/trace"
      "github.com/getsentry/sentry-go"
      "github.com/getsentry/sentry-go/otel"
      // ...
  )

  // Initlaize the Sentry SDK
  sentry.Init(sentry.ClientOptions{
      Dsn:              "__DSN__",
      EnableTracing:    true,
      TracesSampleRate: 1.0,
  })

  // Set up the Sentry span processor
  tp := sdktrace.NewTracerProvider(
      sdktrace.WithSpanProcessor(sentryotel.NewSentrySpanProcessor()),
      // ...
  )
  otel.SetTracerProvider(tp)

  // Set up the Sentry propagator
  otel.SetTextMapPropagator(sentryotel.NewSentryPropagator())
  ```

  You can read more about using OpenTelemetry with Sentry in our [docs](https://docs.sentry.io/platforms/go/performance/instrumentation/opentelemetry/).

### Bug Fixes

- Do not freeze the Dynamic Sampling Context when no Sentry values are present in the baggage header ([#532](https://github.com/getsentry/sentry-go/pull/532))
- Create a frozen Dynamic Sampling Context when calling `span.ToBaggage()` ([#566](https://github.com/getsentry/sentry-go/pull/566))
- Fix baggage parsing and encoding in vendored otel package ([#568](https://github.com/getsentry/sentry-go/pull/568))

### Misc

- Add `Span.SetDynamicSamplingContext()` ([#539](https://github.com/getsentry/sentry-go/pull/539/))
- Add various getters for `Dsn` ([#540](https://github.com/getsentry/sentry-go/pull/540))
- Add `SpanOption::SpanSampled` ([#546](https://github.com/getsentry/sentry-go/pull/546))
- Add `Span.SetData()` ([#542](https://github.com/getsentry/sentry-go/pull/542))
- Add `Span.IsTransaction()` ([#543](https://github.com/getsentry/sentry-go/pull/543))
- Add `Span.GetTransaction()` method ([#558](https://github.com/getsentry/sentry-go/pull/558))

## 0.17.0

The Sentry SDK team is happy to announce the immediate availability of Sentry Go SDK v0.17.0.
This release contains a new `BeforeSendTransaction` hook option and corrects two regressions introduced in `0.16.0`.

### Features

- Add `BeforeSendTransaction` hook to `ClientOptions` ([#517](https://github.com/getsentry/sentry-go/pull/517))
  - Here's [an example](https://github.com/getsentry/sentry-go/blob/master/_examples/http/main.go#L56-L66) of how BeforeSendTransaction can be used to modify or drop transaction events.

### Bug Fixes

- Do not crash in Span.Finish() when the Client is empty [#520](https://github.com/getsentry/sentry-go/pull/520)
  - Fixes [#518](https://github.com/getsentry/sentry-go/issues/518)
- Attach non-PII/non-sensitive request headers to events when `ClientOptions.SendDefaultPii` is set to `false` ([#524](https://github.com/getsentry/sentry-go/pull/524))
  - Fixes [#523](https://github.com/getsentry/sentry-go/issues/523)

### Misc

- Clarify how to handle logrus.Fatalf events ([#501](https://github.com/getsentry/sentry-go/pull/501/))
- Rename the `examples` directory to `_examples` ([#521](https://github.com/getsentry/sentry-go/pull/521))
  - This removes an indirect dependency to `github.com/golang-jwt/jwt`

## 0.16.0

The Sentry SDK team is happy to announce the immediate availability of Sentry Go SDK v0.16.0.
Due to ongoing work towards a stable API for `v1.0.0`, we sadly had to include **two breaking changes** in this release.

### Breaking Changes

- Add `EnableTracing`, a boolean option flag to enable performance monitoring (`false` by default).
   - If you're using `TracesSampleRate` or `TracesSampler`, this option is **required** to enable performance monitoring.

      ```go
      sentry.Init(sentry.ClientOptions{
          EnableTracing: true,
          TracesSampleRate: 1.0,
      })
      ```
- Unify TracesSampler [#498](https://github.com/getsentry/sentry-go/pull/498)
    - `TracesSampler` was changed to a callback that must return a `float64` between `0.0` and `1.0`.

       For example, you can apply a sample rate of `1.0` (100%) to all `/api` transactions, and a sample rate of `0.5` (50%) to all other transactions.
       You can read more about this in our [SDK docs](https://docs.sentry.io/platforms/go/configuration/filtering/#using-sampling-to-filter-transaction-events).

       ```go
       sentry.Init(sentry.ClientOptions{
           TracesSampler: sentry.TracesSampler(func(ctx sentry.SamplingContext) float64 {
                hub := sentry.GetHubFromContext(ctx.Span.Context())
                name := hub.Scope().Transaction()

                if strings.HasPrefix(name, "GET /api") {
                    return 1.0
                }

                return 0.5
            }),
        }
        ```

### Features

- Send errors logged with [Logrus](https://github.com/sirupsen/logrus) to Sentry.
    - Have a look at our [logrus examples](https://github.com/getsentry/sentry-go/blob/master/_examples/logrus/main.go) on how to use the integration.
- Add support for Dynamic Sampling [#491](https://github.com/getsentry/sentry-go/pull/491)
    - You can read more about Dynamic Sampling in our [product docs](https://docs.sentry.io/product/data-management-settings/dynamic-sampling/).
- Add detailed logging about the reason transactions are being dropped.
    - You can enable SDK logging via `sentry.ClientOptions.Debug: true`.

### Bug Fixes

- Do not clone the hub when calling `StartTransaction` [#505](https://github.com/getsentry/sentry-go/pull/505)
    - Fixes [#502](https://github.com/getsentry/sentry-go/issues/502)

## 0.15.0

- fix: Scope values should not override Event values (#446)
- feat: Make maximum amount of spans configurable (#460)
- feat: Add a method to start a transaction (#482)
- feat: Extend User interface by adding Data, Name and Segment (#483)
- feat: Add ClientOptions.SendDefaultPII (#485)

## 0.14.0

- feat: Add function to continue from trace string (#434)
- feat: Add `max-depth` options (#428)
- *[breaking]* ref: Use a `Context` type mapping to a `map[string]interface{}` for all event contexts (#444)
- *[breaking]* ref: Replace deprecated `ioutil` pkg with `os` & `io` (#454)
- ref: Optimize `stacktrace.go` from size and speed (#467)
- ci: Test against `go1.19` and `go1.18`, drop `go1.16` and `go1.15` support (#432, #477)
- deps: Dependency update to fix CVEs (#462, #464, #477)

_NOTE:_ This version drops support for Go 1.16 and Go 1.15. The currently supported Go versions are the last 3 stable releases: 1.19, 1.18 and 1.17.

## v0.13.0

- ref: Change DSN ProjectID to be a string (#420)
- fix: When extracting PCs from stack frames, try the `PC` field (#393)
- build: Bump gin-gonic/gin from v1.4.0 to v1.7.7 (#412)
- build: Bump Go version in go.mod (#410)
- ci: Bump golangci-lint version in GH workflow (#419)
- ci: Update GraphQL config with appropriate permissions (#417)
- ci: ci: Add craft release automation (#422)

## v0.12.0

- feat: Automatic Release detection (#363, #369, #386, #400)
- fix: Do not change Hub.lastEventID for transactions (#379)
- fix: Do not clear LastEventID when events are dropped (#382)
- Updates to documentation (#366, #385)

_NOTE:_
This version drops support for Go 1.14, however no changes have been made that would make the SDK not work with Go 1.14. The currently supported Go versions are the last 3 stable releases: 1.15, 1.16 and 1.17.
There are two behavior changes related to `LastEventID`, both of which were intended to align the behavior of the Sentry Go SDK with other Sentry SDKs.
The new [automatic release detection feature](https://github.com/getsentry/sentry-go/issues/335) makes it easier to use Sentry and separate events per release without requiring extra work from users. We intend to improve this functionality in a future release by utilizing information that will be available in runtime starting with Go 1.18. The tracking issue is [#401](https://github.com/getsentry/sentry-go/issues/401).

## v0.11.0

- feat(transports): Category-based Rate Limiting ([#354](https://github.com/getsentry/sentry-go/pull/354))
- feat(transports): Report User-Agent identifying SDK ([#357](https://github.com/getsentry/sentry-go/pull/357))
- fix(scope): Include event processors in clone ([#349](https://github.com/getsentry/sentry-go/pull/349))
- Improvements to `go doc` documentation ([#344](https://github.com/getsentry/sentry-go/pull/344), [#350](https://github.com/getsentry/sentry-go/pull/350), [#351](https://github.com/getsentry/sentry-go/pull/351))
- Miscellaneous changes to our testing infrastructure with GitHub Actions
  ([57123a40](https://github.com/getsentry/sentry-go/commit/57123a409be55f61b1d5a6da93c176c55a399ad0), [#128](https://github.com/getsentry/sentry-go/pull/128), [#338](https://github.com/getsentry/sentry-go/pull/338), [#345](https://github.com/getsentry/sentry-go/pull/345), [#346](https://github.com/getsentry/sentry-go/pull/346), [#352](https://github.com/getsentry/sentry-go/pull/352), [#353](https://github.com/getsentry/sentry-go/pull/353), [#355](https://github.com/getsentry/sentry-go/pull/355))

_NOTE:_
This version drops support for Go 1.13. The currently supported Go versions are the last 3 stable releases: 1.14, 1.15 and 1.16.
Users of the tracing functionality (`StartSpan`, etc) should upgrade to this version to benefit from separate rate limits for errors and transactions.
There are no breaking changes and upgrading should be a smooth experience for all users.

## v0.10.0

- feat: Debug connection reuse (#323)
- fix: Send root span data as `Event.Extra` (#329)
- fix: Do not double sample transactions (#328)
- fix: Do not override trace context of transactions (#327)
- fix: Drain and close API response bodies (#322)
- ci: Run tests against Go tip (#319)
- ci: Move away from Travis in favor of GitHub Actions (#314) (#321)

## v0.9.0

- feat: Initial tracing and performance monitoring support (#285)
- doc: Revamp sentryhttp documentation (#304)
- fix: Hub.PopScope never empties the scope stack (#300)
- ref: Report Event.Timestamp in local time (#299)
- ref: Report Breadcrumb.Timestamp in local time (#299)

_NOTE:_
This version introduces support for [Sentry's Performance Monitoring](https://docs.sentry.io/platforms/go/performance/).
The new tracing capabilities are beta, and we plan to expand them on future versions. Feedback is welcome, please open new issues on GitHub.
The `sentryhttp` package got better API docs, an [updated usage example](https://github.com/getsentry/sentry-go/tree/master/_examples/http) and support for creating automatic transactions as part of Performance Monitoring.

## v0.8.0

- build: Bump required version of Iris (#296)
- fix: avoid unnecessary allocation in Client.processEvent (#293)
- doc: Remove deprecation of sentryhttp.HandleFunc (#284)
- ref: Update sentryhttp example (#283)
- doc: Improve documentation of sentryhttp package (#282)
- doc: Clarify SampleRate documentation (#279)
- fix: Remove RawStacktrace (#278)
- docs: Add example of custom HTTP transport
- ci: Test against go1.15, drop go1.12 support (#271)

_NOTE:_
This version comes with a few updates. Some examples and documentation have been
improved. We've bumped the supported version of the Iris framework to avoid
LGPL-licensed modules in the module dependency graph.
The `Exception.RawStacktrace` and `Thread.RawStacktrace` fields have been
removed to conform to Sentry's ingestion protocol, only `Exception.Stacktrace`
and `Thread.Stacktrace` should appear in user code.

## v0.7.0

- feat: Include original error when event cannot be encoded as JSON (#258)
- feat: Use Hub from request context when available (#217, #259)
- feat: Extract stack frames from golang.org/x/xerrors (#262)
- feat: Make Environment Integration preserve existing context data (#261)
- feat: Recover and RecoverWithContext with arbitrary types (#268)
- feat: Report bad usage of CaptureMessage and CaptureEvent (#269)
- feat: Send debug logging to stderr by default (#266)
- feat: Several improvements to documentation (#223, #245, #250, #265)
- feat: Example of Recover followed by panic (#241, #247)
- feat: Add Transactions and Spans (to support OpenTelemetry Sentry Exporter) (#235, #243, #254)
- fix: Set either Frame.Filename or Frame.AbsPath (#233)
- fix: Clone requestBody to new Scope (#244)
- fix: Synchronize access and mutation of Hub.lastEventID (#264)
- fix: Avoid repeated syscalls in prepareEvent (#256)
- fix: Do not allocate new RNG for every event (#256)
- fix: Remove stale replace directive in go.mod (#255)
- fix(http): Deprecate HandleFunc, remove duplication (#260)

_NOTE:_
This version comes packed with several fixes and improvements and no breaking
changes.
Notably, there is a change in how the SDK reports file names in stack traces
that should resolve any ambiguity when looking at stack traces and using the
Suspect Commits feature.
We recommend all users to upgrade.

## v0.6.1

- fix: Use NewEvent to init Event struct (#220)

_NOTE:_
A change introduced in v0.6.0 with the intent of avoiding allocations made a
pattern used in official examples break in certain circumstances (attempting
to write to a nil map).
This release reverts the change such that maps in the Event struct are always
allocated.

## v0.6.0

- feat: Read module dependencies from runtime/debug (#199)
- feat: Support chained errors using Unwrap (#206)
- feat: Report chain of errors when available (#185)
- **[breaking]** fix: Accept http.RoundTripper to customize transport (#205)
  Before the SDK accepted a concrete value of type `*http.Transport` in
  `ClientOptions`, now it accepts any value implementing the `http.RoundTripper`
  interface. Note that `*http.Transport` implements `http.RoundTripper`, so most
  code bases will continue to work unchanged.
  Users of custom transport gain the ability to pass in other implementations of
  `http.RoundTripper` and may be able to simplify their code bases.
- fix: Do not panic when scope event processor drops event (#192)
- **[breaking]** fix: Use time.Time for timestamps (#191)
  Users of sentry-go typically do not need to manipulate timestamps manually.
  For those who do, the field type changed from `int64` to `time.Time`, which
  should be more convenient to use. The recommended way to get the current time
  is `time.Now().UTC()`.
- fix: Report usage error including stack trace (#189)
- feat: Add Exception.ThreadID field (#183)
- ci: Test against Go 1.14, drop 1.11 (#170)
- feat: Limit reading bytes from request bodies (#168)
- **[breaking]** fix: Rename fasthttp integration package sentryhttp => sentryfasthttp
  The current recommendation is to use a named import, in which case existing
  code should not require any change:
  ```go
  package main

  import (
  	"fmt"

  	"github.com/getsentry/sentry-go"
  	sentryfasthttp "github.com/getsentry/sentry-go/fasthttp"
  	"github.com/valyala/fasthttp"
  )
  ```

_NOTE:_
This version includes some new features and a few breaking changes, none of
which should pose troubles with upgrading. Most code bases should be able to
upgrade without any changes.

## v0.5.1

- fix: Ignore err.Cause() when it is nil (#160)

## v0.5.0

- fix: Synchronize access to HTTPTransport.disabledUntil (#158)
- docs: Update Flush documentation (#153)
- fix: HTTPTransport.Flush panic and data race (#140)

_NOTE:_
This version changes the implementation of the default transport, modifying the
behavior of `sentry.Flush`. The previous behavior was to wait until there were
no buffered events; new concurrent events kept `Flush` from returning. The new
behavior is to wait until the last event prior to the call to `Flush` has been
sent or the timeout; new concurrent events have no effect. The new behavior is
inline with the [Unified API
Guidelines](https://docs.sentry.io/development/sdk-dev/unified-api/).

We have updated the documentation and examples to clarify that `Flush` is meant
to be called typically only once before program termination, to wait for
in-flight events to be sent to Sentry. Calling `Flush` after every event is not
recommended, as it introduces unnecessary latency to the surrounding function.
Please verify the usage of `sentry.Flush` in your code base.

## v0.4.0

- fix(stacktrace): Correctly report package names (#127)
- fix(stacktrace): Do not rely on AbsPath of files (#123)
- build: Require github.com/ugorji/go@v1.1.7 (#110)
- fix: Correctly store last event id (#99)
- fix: Include request body in event payload (#94)
- build: Reset go.mod version to 1.11 (#109)
- fix: Eliminate data race in modules integration (#105)
- feat: Add support for path prefixes in the DSN (#102)
- feat: Add HTTPClient option (#86)
- feat: Extract correct type and value from top-most error (#85)
- feat: Check for broken pipe errors in Gin integration (#82)
- fix: Client.CaptureMessage accept nil EventModifier (#72)

## v0.3.1

- feat: Send extra information exposed by the Go runtime (#76)
- fix: Handle new lines in module integration (#65)
- fix: Make sure that cache is locked when updating for contextifyFramesIntegration
- ref: Update Iris integration and example to version 12
- misc: Remove indirect dependencies in order to move them to separate go.mod files

## v0.3.0

- feat: Retry event marshaling without contextual data if the first pass fails
- fix: Include `url.Parse` error in `DsnParseError`
- fix: Make more `Scope` methods safe for concurrency
- fix: Synchronize concurrent access to `Hub.client`
- ref: Remove mutex from `Scope` exported API
- ref: Remove mutex from `Hub` exported API
- ref: Compile regexps for `filterFrames` only once
- ref: Change `SampleRate` type to `float64`
- doc: `Scope.Clear` not safe for concurrent use
- ci: Test sentry-go with `go1.13`, drop `go1.10`

_NOTE:_
This version removes some of the internal APIs that landed publicly (namely `Hub/Scope` mutex structs) and may require (but shouldn't) some changes to your code.
It's not done through major version update, as we are still in `0.x` stage.

## v0.2.1

- fix: Run `Contextify` integration on `Threads` as well

## v0.2.0

- feat: Add `SetTransaction()` method on the `Scope`
- feat: `fasthttp` framework support with `sentryfasthttp` package
- fix: Add `RWMutex` locks to internal `Hub` and `Scope` changes

## v0.1.3

- feat: Move frames context reading into `contextifyFramesIntegration` (#28)

_NOTE:_
In case of any performance issues due to source contexts IO, you can let us know and turn off the integration in the meantime with:

```go
sentry.Init(sentry.ClientOptions{
	Integrations: func(integrations []sentry.Integration) []sentry.Integration {
		var filteredIntegrations []sentry.Integration
		for _, integration := range integrations {
			if integration.Name() == "ContextifyFrames" {
				continue
			}
			filteredIntegrations = append(filteredIntegrations, integration)
		}
		return filteredIntegrations
	},
})
```

## v0.1.2

- feat: Better source code location resolution and more useful inapp frames (#26)
- feat: Use `noopTransport` when no `Dsn` provided (#27)
- ref: Allow empty `Dsn` instead of returning an error (#22)
- fix: Use `NewScope` instead of literal struct inside a `scope.Clear` call (#24)
- fix: Add to `WaitGroup` before the request is put inside a buffer (#25)

## v0.1.1

- fix: Check for initialized `Client` in `AddBreadcrumbs` (#20)
- build: Bump version when releasing with Craft (#19)

## v0.1.0

- First stable release! \o/

## v0.0.1-beta.5

- feat: **[breaking]** Add `NewHTTPTransport` and `NewHTTPSyncTransport` which accepts all transport options
- feat: New `HTTPSyncTransport` that blocks after each call
- feat: New `Echo` integration
- ref: **[breaking]** Remove `BufferSize` option from `ClientOptions` and move it to `HTTPTransport` instead
- ref: Export default `HTTPTransport`
- ref: Export `net/http` integration handler
- ref: Set `Request` instantly in the package handlers, not in `recoverWithSentry` so it can be accessed later on
- ci: Add craft config

## v0.0.1-beta.4

- feat: `IgnoreErrors` client option and corresponding integration
- ref: Reworked `net/http` integration, wrote better example and complete readme
- ref: Reworked `Gin` integration, wrote better example and complete readme
- ref: Reworked `Iris` integration, wrote better example and complete readme
- ref: Reworked `Negroni` integration, wrote better example and complete readme
- ref: Reworked `Martini` integration, wrote better example and complete readme
- ref: Remove `Handle()` from frameworks handlers and return it directly from New

## v0.0.1-beta.3

- feat: `Iris` framework support with `sentryiris` package
- feat: `Gin` framework support with `sentrygin` package
- feat: `Martini` framework support with `sentrymartini` package
- feat: `Negroni` framework support with `sentrynegroni` package
- feat: Add `Hub.Clone()` for easier frameworks integration
- feat: Return `EventID` from `Recovery` methods
- feat: Add `NewScope` and `NewEvent` functions and use them in the whole codebase
- feat: Add `AddEventProcessor` to the `Client`
- fix: Operate on requests body copy instead of the original
- ref: Try to read source files from the root directory, based on the filename as well, to make it work on AWS Lambda
- ref: Remove `gocertifi` dependence and document how to provide your own certificates
- ref: **[breaking]** Remove `Decorate` and `DecorateFunc` methods in favor of `sentryhttp` package
- ref: **[breaking]** Allow for integrations to live on the client, by passing client instance in `SetupOnce` method
- ref: **[breaking]** Remove `GetIntegration` from the `Hub`
- ref: **[breaking]** Remove `GlobalEventProcessors` getter from the public API

## v0.0.1-beta.2

- feat: Add `AttachStacktrace` client option to include stacktrace for messages
- feat: Add `BufferSize` client option to configure transport buffer size
- feat: Add `SetRequest` method on a `Scope` to control `Request` context data
- feat: Add `FromHTTPRequest` for `Request` type for easier extraction
- ref: Extract `Request` information more accurately
- fix: Attach `ServerName`, `Release`, `Dist`, `Environment` options to the event
- fix: Don't log events dropped due to full transport buffer as sent
- fix: Don't panic and create an appropriate event when called `CaptureException` or `Recover` with `nil` value

## v0.0.1-beta

- Initial release<|MERGE_RESOLUTION|>--- conflicted
+++ resolved
@@ -1,8 +1,11 @@
 # Changelog
 
-<<<<<<< HEAD
+## Unreleased
+
+### Features
+
 - Add net/http client integration ([#876](https://github.com/getsentry/sentry-go/pull/876))
-=======
+
 ## 0.29.1
 
 The Sentry SDK team is happy to announce the immediate availability of Sentry Go SDK v0.29.1.
@@ -15,7 +18,6 @@
 ### Misc
 
 - Update the `sentrynegroni` integration to use the latest (v3.1.1) version of Negroni ([#885](https://github.com/getsentry/sentry-go/pull/885))
->>>>>>> 6bd150ff
 
 ## 0.29.0
 
