--- conflicted
+++ resolved
@@ -2,10 +2,11 @@
 
 ## 0.36.0
 
-<<<<<<< HEAD
 The Sentry SDK team is happy to announce the immediate availability of Sentry Go SDK v0.36.0.
 
 ### Breaking Changes
+
+- Behavioral change for the `MaxBreadcrumbs` client option. Removed the hard limit of 100 breadcrumbs, allowing users to set a larger limit and also changed the default limit from 30 to 100 ([#1106](https://github.com/getsentry/sentry-go/pull/1106)))
 
 - The changes to error handling ([#1075](https://github.com/getsentry/sentry-go/pull/1075)) will affect issue grouping. It is expected that any wrapped and complex errors will be grouped under a new issue group.
 
@@ -24,11 +25,6 @@
   // When captured, these will be shown as related exceptions in Sentry
   sentry.CaptureException(combinedErr)
   ```
-=======
-### Breaking Changes
-
-- Behavioral change for the `MaxBreadcrumbs` client option. Removed the hard limit of 100 breadcrumbs, allowing users to set a larger limit and also changed the default limit from 30 to 100 ([#1106](https://github.com/getsentry/sentry-go/pull/1106)))
->>>>>>> 49d29a6c
 
 ## 0.35.3
 
