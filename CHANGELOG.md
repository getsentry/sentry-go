--- conflicted
+++ resolved
@@ -1,12 +1,10 @@
 # Changelog
 
-<<<<<<< HEAD
 ### Features
 
 - Add `sentryzerolog` integration ([#865](https://github.com/getsentry/sentry-go/pull/865))
-=======
+
 - Always set Mechanism Type to generic ([#896](https://github.com/getsentry/sentry-go/pull/897))
->>>>>>> ec151c76
 
 ## 0.29.1
 
