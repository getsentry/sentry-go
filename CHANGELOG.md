--- conflicted
+++ resolved
@@ -1,5 +1,9 @@
 # Changelog
 
+## Features
+
+- Introduced `FlushWithContext` method to support flushing events with a `context.Context` ([#935](https://github.com/getsentry/sentry-go/pull/935))
+
 ## 0.31.1
 
 The Sentry SDK team is happy to announce the immediate availability of Sentry Go SDK v0.31.1.
@@ -24,13 +28,7 @@
 
 ### Features
 
-<<<<<<< HEAD
-- Introduced `FlushWithContext` method to support flushing events with a `context.Context` ([#935](https://github.com/getsentry/sentry-go/pull/935))
-
 - Add ability to override `hub` in `context` for integrations that use custom context ([#931](https://github.com/getsentry/sentry-go/pull/931))
-=======
-Add the ability to override `hub` in `context` for integrations that use custom context. ([#931](https://github.com/getsentry/sentry-go/pull/931))
->>>>>>> f2d4348b
 
 - Add `HubProvider` Hook for `sentrylogrus`, enabling dynamic Sentry hub allocation for each log entry or goroutine. ([#936](https://github.com/getsentry/sentry-go/pull/936))
 
