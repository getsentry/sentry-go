# Changelog

<<<<<<< HEAD
## Unrelesed

### Features

- Initial alpha support for profiling [#626](https://github.com/getsentry/sentry-go/pull/626)
=======
## Unreleased

### Bug fixes

- Fix frames recognized as not being in-app still showing as in-app ([#647](https://github.com/getsentry/sentry-go/pull/647))
>>>>>>> 1b0b5364

## 0.21.0

The Sentry SDK team is happy to announce the immediate availability of Sentry Go SDK v0.21.0.

Note: this release includes one **breaking change** and some **deprecations**, which are listed below.

### Breaking Changes

**This change does not apply if you use [https://sentry.io](https://sentry.io)**

- Remove support for the `/store` endpoint ([#631](https://github.com/getsentry/sentry-go/pull/631))
  - This change requires a self-hosted version of Sentry 20.6.0 or higher. If you are using a version of [self-hosted Sentry](https://develop.sentry.dev/self-hosted/) (aka *on-premise*) older than 20.6.0, then you will need to [upgrade](https://develop.sentry.dev/self-hosted/releases/) your instance.

### Features

- Rename four span option functions ([#611](https://github.com/getsentry/sentry-go/pull/611), [#624](https://github.com/getsentry/sentry-go/pull/624))
  - `TransctionSource` -> `WithTransactionSource`
  - `SpanSampled` -> `WithSpanSampled`
  - `OpName` -> `WithOpName`
  - `TransactionName` -> `WithTransactionName`
  - Old functions `TransctionSource`, `SpanSampled`, `OpName`, and `TransactionName` are still available but are now **deprecated** and will be removed in a future release.
- Make `client.EventFromMessage` and `client.EventFromException` methods public ([#607](https://github.com/getsentry/sentry-go/pull/607))
- Add `client.SetException` method ([#607](https://github.com/getsentry/sentry-go/pull/607))
  - This allows to set or add errors to an existing `Event`.

### Bug Fixes

- Protect from panics while doing concurrent reads/writes to Span data fields ([#609](https://github.com/getsentry/sentry-go/pull/609))
- [otel] Improve detection of Sentry-related spans ([#632](https://github.com/getsentry/sentry-go/pull/632), [#636](https://github.com/getsentry/sentry-go/pull/636))
  - Fixes cases when HTTP spans containing requests to Sentry were captured by Sentry ([#627](https://github.com/getsentry/sentry-go/issues/627))

### Misc

- Drop testing in (legacy) GOPATH mode ([#618](https://github.com/getsentry/sentry-go/pull/618))
- Remove outdated documentation from https://pkg.go.dev/github.com/getsentry/sentry-go ([#623](https://github.com/getsentry/sentry-go/pull/623))

## 0.20.0

The Sentry SDK team is happy to announce the immediate availability of Sentry Go SDK v0.20.0.

Note: this release has some **breaking changes**, which are listed below.

### Breaking Changes

- Remove the following methods: `Scope.SetTransaction()`, `Scope.Transaction()` ([#605](https://github.com/getsentry/sentry-go/pull/605))

  Span.Name should be used instead to access the transaction's name.

  For example, the following [`TracesSampler`](https://docs.sentry.io/platforms/go/configuration/sampling/#setting-a-sampling-function) function should be now written as follows:

  **Before:**
  ```go
  TracesSampler: func(ctx sentry.SamplingContext) float64 {
    hub := sentry.GetHubFromContext(ctx.Span.Context())
    if hub.Scope().Transaction() == "GET /health" {
      return 0
    }
    return 1
  },
  ```

  **After:**
  ```go
  TracesSampler: func(ctx sentry.SamplingContext) float64 {
    if ctx.Span.Name == "GET /health" {
      return 0
    }
    return 1
  },
  ```

### Features

- Add `Span.SetContext()` method ([#599](https://github.com/getsentry/sentry-go/pull/599/))
  - It is recommended to use it instead of `hub.Scope().SetContext` when setting or updating context on transactions.
- Add `DebugMeta` interface to `Event` and extend `Frame` structure with more fields ([#606](https://github.com/getsentry/sentry-go/pull/606))
  - More about DebugMeta interface [here](https://develop.sentry.dev/sdk/event-payloads/debugmeta/).

### Bug Fixes

- [otel] Fix missing OpenTelemetry context on some events ([#599](https://github.com/getsentry/sentry-go/pull/599), [#605](https://github.com/getsentry/sentry-go/pull/605))
  - Fixes ([#596](https://github.com/getsentry/sentry-go/issues/596)).
- [otel] Better handling for HTTP span attributes ([#610](https://github.com/getsentry/sentry-go/pull/610))

### Misc

- Bump minimum versions: `github.com/kataras/iris/v12` to 12.2.0, `github.com/labstack/echo/v4` to v4.10.0 ([#595](https://github.com/getsentry/sentry-go/pull/595))
  - Resolves [GO-2022-1144 / CVE-2022-41717](https://deps.dev/advisory/osv/GO-2022-1144), [GO-2023-1495 / CVE-2022-41721](https://deps.dev/advisory/osv/GO-2023-1495), [GO-2022-1059 / CVE-2022-32149](https://deps.dev/advisory/osv/GO-2022-1059).
- Bump `google.golang.org/protobuf` minimum required version to 1.29.1  ([#604](https://github.com/getsentry/sentry-go/pull/604))
  - This fixes a potential denial of service issue ([CVE-2023-24535](https://github.com/advisories/GHSA-hw7c-3rfg-p46j)).
- Exclude the `otel` module when building in GOPATH mode ([#615](https://github.com/getsentry/sentry-go/pull/615))

## 0.19.0

The Sentry SDK team is happy to announce the immediate availability of Sentry Go SDK v0.19.0.

### Features

- Add support for exception mechanism metadata ([#564](https://github.com/getsentry/sentry-go/pull/564/))
  - More about exception mechanisms [here](https://develop.sentry.dev/sdk/event-payloads/exception/#exception-mechanism).

### Bug Fixes
- [otel] Use the correct "trace" context when sending a Sentry error ([#580](https://github.com/getsentry/sentry-go/pull/580/))


### Misc
- Drop support for Go 1.17, add support for Go 1.20 ([#563](https://github.com/getsentry/sentry-go/pull/563/))
  - According to our policy, we're officially supporting the last three minor releases of Go.
- Switch repository license to MIT ([#583](https://github.com/getsentry/sentry-go/pull/583/))
  - More about Sentry licensing [here](https://open.sentry.io/licensing/).
- Bump `golang.org/x/text` minimum required version to 0.3.8 ([#586](https://github.com/getsentry/sentry-go/pull/586))
  - This fixes [CVE-2022-32149](https://github.com/advisories/GHSA-69ch-w2m2-3vjp) vulnerability.

## 0.18.0

The Sentry SDK team is happy to announce the immediate availability of Sentry Go SDK v0.18.0.
This release contains initial support for [OpenTelemetry](https://opentelemetry.io/) and various other bug fixes and improvements.

**Note**: This is the last release supporting Go 1.17.

### Features

- Initial support for [OpenTelemetry](https://opentelemetry.io/).
  You can now send all your OpenTelemetry spans to Sentry.

  Install the `otel` module

  ```bash
  go get github.com/getsentry/sentry-go \
         github.com/getsentry/sentry-go/otel
  ```

  Configure the Sentry and OpenTelemetry SDKs

  ```go
  import (
      "go.opentelemetry.io/otel"
      sdktrace "go.opentelemetry.io/otel/sdk/trace"
      "github.com/getsentry/sentry-go"
      "github.com/getsentry/sentry-go/otel"
      // ...
  )

  // Initlaize the Sentry SDK
  sentry.Init(sentry.ClientOptions{
      Dsn:              "__DSN__",
      EnableTracing:    true,
      TracesSampleRate: 1.0,
  })

  // Set up the Sentry span processor
  tp := sdktrace.NewTracerProvider(
      sdktrace.WithSpanProcessor(sentryotel.NewSentrySpanProcessor()),
      // ...
  )
  otel.SetTracerProvider(tp)

  // Set up the Sentry propagator
  otel.SetTextMapPropagator(sentryotel.NewSentryPropagator())
  ```

  You can read more about using OpenTelemetry with Sentry in our [docs](https://docs.sentry.io/platforms/go/performance/instrumentation/opentelemetry/).

### Bug Fixes

- Do not freeze the Dynamic Sampling Context when no Sentry values are present in the baggage header ([#532](https://github.com/getsentry/sentry-go/pull/532))
- Create a frozen Dynamic Sampling Context when calling `span.ToBaggage()` ([#566](https://github.com/getsentry/sentry-go/pull/566))
- Fix baggage parsing and encoding in vendored otel package ([#568](https://github.com/getsentry/sentry-go/pull/568))

### Misc

- Add `Span.SetDynamicSamplingContext()` ([#539](https://github.com/getsentry/sentry-go/pull/539/))
- Add various getters for `Dsn` ([#540](https://github.com/getsentry/sentry-go/pull/540))
- Add `SpanOption::SpanSampled` ([#546](https://github.com/getsentry/sentry-go/pull/546))
- Add `Span.SetData()` ([#542](https://github.com/getsentry/sentry-go/pull/542))
- Add `Span.IsTransaction()` ([#543](https://github.com/getsentry/sentry-go/pull/543))
- Add `Span.GetTransaction()` method ([#558](https://github.com/getsentry/sentry-go/pull/558))

## 0.17.0

The Sentry SDK team is happy to announce the immediate availability of Sentry Go SDK v0.17.0.
This release contains a new `BeforeSendTransaction` hook option and corrects two regressions introduced in `0.16.0`.

### Features

- Add `BeforeSendTransaction` hook to `ClientOptions` ([#517](https://github.com/getsentry/sentry-go/pull/517))
  - Here's [an example](https://github.com/getsentry/sentry-go/blob/master/_examples/http/main.go#L56-L66) of how BeforeSendTransaction can be used to modify or drop transaction events.

### Bug Fixes

- Do not crash in Span.Finish() when the Client is empty [#520](https://github.com/getsentry/sentry-go/pull/520)
  - Fixes [#518](https://github.com/getsentry/sentry-go/issues/518)
- Attach non-PII/non-sensitive request headers to events when `ClientOptions.SendDefaultPii` is set to `false` ([#524](https://github.com/getsentry/sentry-go/pull/524))
  - Fixes [#523](https://github.com/getsentry/sentry-go/issues/523)

### Misc

- Clarify how to handle logrus.Fatalf events ([#501](https://github.com/getsentry/sentry-go/pull/501/))
- Rename the `examples` directory to `_examples` ([#521](https://github.com/getsentry/sentry-go/pull/521))
  - This removes an indirect dependency to `github.com/golang-jwt/jwt`

## 0.16.0

The Sentry SDK team is happy to announce the immediate availability of Sentry Go SDK v0.16.0.
Due to ongoing work towards a stable API for `v1.0.0`, we sadly had to include **two breaking changes** in this release.

### Breaking Changes

- Add `EnableTracing`, a boolean option flag to enable performance monitoring (`false` by default).
   - If you're using `TracesSampleRate` or `TracesSampler`, this option is **required** to enable performance monitoring.

      ```go
      sentry.Init(sentry.ClientOptions{
          EnableTracing: true,
          TracesSampleRate: 1.0,
      })
      ```
- Unify TracesSampler [#498](https://github.com/getsentry/sentry-go/pull/498)
    - `TracesSampler` was changed to a callback that must return a `float64` between `0.0` and `1.0`.

       For example, you can apply a sample rate of `1.0` (100%) to all `/api` transactions, and a sample rate of `0.5` (50%) to all other transactions.
       You can read more about this in our [SDK docs](https://docs.sentry.io/platforms/go/configuration/filtering/#using-sampling-to-filter-transaction-events).

       ```go
       sentry.Init(sentry.ClientOptions{
           TracesSampler: sentry.TracesSampler(func(ctx sentry.SamplingContext) float64 {
                hub := sentry.GetHubFromContext(ctx.Span.Context())
                name := hub.Scope().Transaction()

                if strings.HasPrefix(name, "GET /api") {
                    return 1.0
                }

                return 0.5
            }),
        }
        ```

### Features

- Send errors logged with [Logrus](https://github.com/sirupsen/logrus) to Sentry.
    - Have a look at our [logrus examples](https://github.com/getsentry/sentry-go/blob/master/_examples/logrus/main.go) on how to use the integration.
- Add support for Dynamic Sampling [#491](https://github.com/getsentry/sentry-go/pull/491)
    - You can read more about Dynamic Sampling in our [product docs](https://docs.sentry.io/product/data-management-settings/dynamic-sampling/).
- Add detailed logging about the reason transactions are being dropped.
    - You can enable SDK logging via `sentry.ClientOptions.Debug: true`.

### Bug Fixes

- Do not clone the hub when calling `StartTransaction` [#505](https://github.com/getsentry/sentry-go/pull/505)
    - Fixes [#502](https://github.com/getsentry/sentry-go/issues/502)

## 0.15.0

- fix: Scope values should not override Event values (#446)
- feat: Make maximum amount of spans configurable (#460)
- feat: Add a method to start a transaction (#482)
- feat: Extend User interface by adding Data, Name and Segment (#483)
- feat: Add ClientOptions.SendDefaultPII (#485)

## 0.14.0

- feat: Add function to continue from trace string (#434)
- feat: Add `max-depth` options (#428)
- *[breaking]* ref: Use a `Context` type mapping to a `map[string]interface{}` for all event contexts (#444)
- *[breaking]* ref: Replace deprecated `ioutil` pkg with `os` & `io` (#454)
- ref: Optimize `stacktrace.go` from size and speed (#467)
- ci: Test against `go1.19` and `go1.18`, drop `go1.16` and `go1.15` support (#432, #477)
- deps: Dependency update to fix CVEs (#462, #464, #477)

_NOTE:_ This version drops support for Go 1.16 and Go 1.15. The currently supported Go versions are the last 3 stable releases: 1.19, 1.18 and 1.17.

## v0.13.0

- ref: Change DSN ProjectID to be a string (#420)
- fix: When extracting PCs from stack frames, try the `PC` field (#393)
- build: Bump gin-gonic/gin from v1.4.0 to v1.7.7 (#412)
- build: Bump Go version in go.mod (#410)
- ci: Bump golangci-lint version in GH workflow (#419)
- ci: Update GraphQL config with appropriate permissions (#417)
- ci: ci: Add craft release automation (#422)

## v0.12.0

- feat: Automatic Release detection (#363, #369, #386, #400)
- fix: Do not change Hub.lastEventID for transactions (#379)
- fix: Do not clear LastEventID when events are dropped (#382)
- Updates to documentation (#366, #385)

_NOTE:_
This version drops support for Go 1.14, however no changes have been made that would make the SDK not work with Go 1.14. The currently supported Go versions are the last 3 stable releases: 1.15, 1.16 and 1.17.
There are two behavior changes related to `LastEventID`, both of which were intended to align the behavior of the Sentry Go SDK with other Sentry SDKs.
The new [automatic release detection feature](https://github.com/getsentry/sentry-go/issues/335) makes it easier to use Sentry and separate events per release without requiring extra work from users. We intend to improve this functionality in a future release by utilizing information that will be available in runtime starting with Go 1.18. The tracking issue is [#401](https://github.com/getsentry/sentry-go/issues/401).

## v0.11.0

- feat(transports): Category-based Rate Limiting ([#354](https://github.com/getsentry/sentry-go/pull/354))
- feat(transports): Report User-Agent identifying SDK ([#357](https://github.com/getsentry/sentry-go/pull/357))
- fix(scope): Include event processors in clone ([#349](https://github.com/getsentry/sentry-go/pull/349))
- Improvements to `go doc` documentation ([#344](https://github.com/getsentry/sentry-go/pull/344), [#350](https://github.com/getsentry/sentry-go/pull/350), [#351](https://github.com/getsentry/sentry-go/pull/351))
- Miscellaneous changes to our testing infrastructure with GitHub Actions
  ([57123a40](https://github.com/getsentry/sentry-go/commit/57123a409be55f61b1d5a6da93c176c55a399ad0), [#128](https://github.com/getsentry/sentry-go/pull/128), [#338](https://github.com/getsentry/sentry-go/pull/338), [#345](https://github.com/getsentry/sentry-go/pull/345), [#346](https://github.com/getsentry/sentry-go/pull/346), [#352](https://github.com/getsentry/sentry-go/pull/352), [#353](https://github.com/getsentry/sentry-go/pull/353), [#355](https://github.com/getsentry/sentry-go/pull/355))

_NOTE:_
This version drops support for Go 1.13. The currently supported Go versions are the last 3 stable releases: 1.14, 1.15 and 1.16.
Users of the tracing functionality (`StartSpan`, etc) should upgrade to this version to benefit from separate rate limits for errors and transactions.
There are no breaking changes and upgrading should be a smooth experience for all users.

## v0.10.0

- feat: Debug connection reuse (#323)
- fix: Send root span data as `Event.Extra` (#329)
- fix: Do not double sample transactions (#328)
- fix: Do not override trace context of transactions (#327)
- fix: Drain and close API response bodies (#322)
- ci: Run tests against Go tip (#319)
- ci: Move away from Travis in favor of GitHub Actions (#314) (#321)

## v0.9.0

- feat: Initial tracing and performance monitoring support (#285)
- doc: Revamp sentryhttp documentation (#304)
- fix: Hub.PopScope never empties the scope stack (#300)
- ref: Report Event.Timestamp in local time (#299)
- ref: Report Breadcrumb.Timestamp in local time (#299)

_NOTE:_
This version introduces support for [Sentry's Performance Monitoring](https://docs.sentry.io/platforms/go/performance/).
The new tracing capabilities are beta, and we plan to expand them on future versions. Feedback is welcome, please open new issues on GitHub.
The `sentryhttp` package got better API docs, an [updated usage example](https://github.com/getsentry/sentry-go/tree/master/_examples/http) and support for creating automatic transactions as part of Performance Monitoring.

## v0.8.0

- build: Bump required version of Iris (#296)
- fix: avoid unnecessary allocation in Client.processEvent (#293)
- doc: Remove deprecation of sentryhttp.HandleFunc (#284)
- ref: Update sentryhttp example (#283)
- doc: Improve documentation of sentryhttp package (#282)
- doc: Clarify SampleRate documentation (#279)
- fix: Remove RawStacktrace (#278)
- docs: Add example of custom HTTP transport
- ci: Test against go1.15, drop go1.12 support (#271)

_NOTE:_
This version comes with a few updates. Some examples and documentation have been
improved. We've bumped the supported version of the Iris framework to avoid
LGPL-licensed modules in the module dependency graph.
The `Exception.RawStacktrace` and `Thread.RawStacktrace` fields have been
removed to conform to Sentry's ingestion protocol, only `Exception.Stacktrace`
and `Thread.Stacktrace` should appear in user code.

## v0.7.0

- feat: Include original error when event cannot be encoded as JSON (#258)
- feat: Use Hub from request context when available (#217, #259)
- feat: Extract stack frames from golang.org/x/xerrors (#262)
- feat: Make Environment Integration preserve existing context data (#261)
- feat: Recover and RecoverWithContext with arbitrary types (#268)
- feat: Report bad usage of CaptureMessage and CaptureEvent (#269)
- feat: Send debug logging to stderr by default (#266)
- feat: Several improvements to documentation (#223, #245, #250, #265)
- feat: Example of Recover followed by panic (#241, #247)
- feat: Add Transactions and Spans (to support OpenTelemetry Sentry Exporter) (#235, #243, #254)
- fix: Set either Frame.Filename or Frame.AbsPath (#233)
- fix: Clone requestBody to new Scope (#244)
- fix: Synchronize access and mutation of Hub.lastEventID (#264)
- fix: Avoid repeated syscalls in prepareEvent (#256)
- fix: Do not allocate new RNG for every event (#256)
- fix: Remove stale replace directive in go.mod (#255)
- fix(http): Deprecate HandleFunc, remove duplication (#260)

_NOTE:_
This version comes packed with several fixes and improvements and no breaking
changes.
Notably, there is a change in how the SDK reports file names in stack traces
that should resolve any ambiguity when looking at stack traces and using the
Suspect Commits feature.
We recommend all users to upgrade.

## v0.6.1

- fix: Use NewEvent to init Event struct (#220)

_NOTE:_
A change introduced in v0.6.0 with the intent of avoiding allocations made a
pattern used in official examples break in certain circumstances (attempting
to write to a nil map).
This release reverts the change such that maps in the Event struct are always
allocated.

## v0.6.0

- feat: Read module dependencies from runtime/debug (#199)
- feat: Support chained errors using Unwrap (#206)
- feat: Report chain of errors when available (#185)
- **[breaking]** fix: Accept http.RoundTripper to customize transport (#205)
  Before the SDK accepted a concrete value of type `*http.Transport` in
  `ClientOptions`, now it accepts any value implementing the `http.RoundTripper`
  interface. Note that `*http.Transport` implements `http.RoundTripper`, so most
  code bases will continue to work unchanged.
  Users of custom transport gain the ability to pass in other implementations of
  `http.RoundTripper` and may be able to simplify their code bases.
- fix: Do not panic when scope event processor drops event (#192)
- **[breaking]** fix: Use time.Time for timestamps (#191)
  Users of sentry-go typically do not need to manipulate timestamps manually.
  For those who do, the field type changed from `int64` to `time.Time`, which
  should be more convenient to use. The recommended way to get the current time
  is `time.Now().UTC()`.
- fix: Report usage error including stack trace (#189)
- feat: Add Exception.ThreadID field (#183)
- ci: Test against Go 1.14, drop 1.11 (#170)
- feat: Limit reading bytes from request bodies (#168)
- **[breaking]** fix: Rename fasthttp integration package sentryhttp => sentryfasthttp
  The current recommendation is to use a named import, in which case existing
  code should not require any change:
  ```go
  package main

  import (
  	"fmt"

  	"github.com/getsentry/sentry-go"
  	sentryfasthttp "github.com/getsentry/sentry-go/fasthttp"
  	"github.com/valyala/fasthttp"
  )
  ```

_NOTE:_
This version includes some new features and a few breaking changes, none of
which should pose troubles with upgrading. Most code bases should be able to
upgrade without any changes.

## v0.5.1

- fix: Ignore err.Cause() when it is nil (#160)

## v0.5.0

- fix: Synchronize access to HTTPTransport.disabledUntil (#158)
- docs: Update Flush documentation (#153)
- fix: HTTPTransport.Flush panic and data race (#140)

_NOTE:_
This version changes the implementation of the default transport, modifying the
behavior of `sentry.Flush`. The previous behavior was to wait until there were
no buffered events; new concurrent events kept `Flush` from returning. The new
behavior is to wait until the last event prior to the call to `Flush` has been
sent or the timeout; new concurrent events have no effect. The new behavior is
inline with the [Unified API
Guidelines](https://docs.sentry.io/development/sdk-dev/unified-api/).

We have updated the documentation and examples to clarify that `Flush` is meant
to be called typically only once before program termination, to wait for
in-flight events to be sent to Sentry. Calling `Flush` after every event is not
recommended, as it introduces unnecessary latency to the surrounding function.
Please verify the usage of `sentry.Flush` in your code base.

## v0.4.0

- fix(stacktrace): Correctly report package names (#127)
- fix(stacktrace): Do not rely on AbsPath of files (#123)
- build: Require github.com/ugorji/go@v1.1.7 (#110)
- fix: Correctly store last event id (#99)
- fix: Include request body in event payload (#94)
- build: Reset go.mod version to 1.11 (#109)
- fix: Eliminate data race in modules integration (#105)
- feat: Add support for path prefixes in the DSN (#102)
- feat: Add HTTPClient option (#86)
- feat: Extract correct type and value from top-most error (#85)
- feat: Check for broken pipe errors in Gin integration (#82)
- fix: Client.CaptureMessage accept nil EventModifier (#72)

## v0.3.1

- feat: Send extra information exposed by the Go runtime (#76)
- fix: Handle new lines in module integration (#65)
- fix: Make sure that cache is locked when updating for contextifyFramesIntegration
- ref: Update Iris integration and example to version 12
- misc: Remove indirect dependencies in order to move them to separate go.mod files

## v0.3.0

- feat: Retry event marshaling without contextual data if the first pass fails
- fix: Include `url.Parse` error in `DsnParseError`
- fix: Make more `Scope` methods safe for concurrency
- fix: Synchronize concurrent access to `Hub.client`
- ref: Remove mutex from `Scope` exported API
- ref: Remove mutex from `Hub` exported API
- ref: Compile regexps for `filterFrames` only once
- ref: Change `SampleRate` type to `float64`
- doc: `Scope.Clear` not safe for concurrent use
- ci: Test sentry-go with `go1.13`, drop `go1.10`

_NOTE:_
This version removes some of the internal APIs that landed publicly (namely `Hub/Scope` mutex structs) and may require (but shouldn't) some changes to your code.
It's not done through major version update, as we are still in `0.x` stage.

## v0.2.1

- fix: Run `Contextify` integration on `Threads` as well

## v0.2.0

- feat: Add `SetTransaction()` method on the `Scope`
- feat: `fasthttp` framework support with `sentryfasthttp` package
- fix: Add `RWMutex` locks to internal `Hub` and `Scope` changes

## v0.1.3

- feat: Move frames context reading into `contextifyFramesIntegration` (#28)

_NOTE:_
In case of any performance issues due to source contexts IO, you can let us know and turn off the integration in the meantime with:

```go
sentry.Init(sentry.ClientOptions{
	Integrations: func(integrations []sentry.Integration) []sentry.Integration {
		var filteredIntegrations []sentry.Integration
		for _, integration := range integrations {
			if integration.Name() == "ContextifyFrames" {
				continue
			}
			filteredIntegrations = append(filteredIntegrations, integration)
		}
		return filteredIntegrations
	},
})
```

## v0.1.2

- feat: Better source code location resolution and more useful inapp frames (#26)
- feat: Use `noopTransport` when no `Dsn` provided (#27)
- ref: Allow empty `Dsn` instead of returning an error (#22)
- fix: Use `NewScope` instead of literal struct inside a `scope.Clear` call (#24)
- fix: Add to `WaitGroup` before the request is put inside a buffer (#25)

## v0.1.1

- fix: Check for initialized `Client` in `AddBreadcrumbs` (#20)
- build: Bump version when releasing with Craft (#19)

## v0.1.0

- First stable release! \o/

## v0.0.1-beta.5

- feat: **[breaking]** Add `NewHTTPTransport` and `NewHTTPSyncTransport` which accepts all transport options
- feat: New `HTTPSyncTransport` that blocks after each call
- feat: New `Echo` integration
- ref: **[breaking]** Remove `BufferSize` option from `ClientOptions` and move it to `HTTPTransport` instead
- ref: Export default `HTTPTransport`
- ref: Export `net/http` integration handler
- ref: Set `Request` instantly in the package handlers, not in `recoverWithSentry` so it can be accessed later on
- ci: Add craft config

## v0.0.1-beta.4

- feat: `IgnoreErrors` client option and corresponding integration
- ref: Reworked `net/http` integration, wrote better example and complete readme
- ref: Reworked `Gin` integration, wrote better example and complete readme
- ref: Reworked `Iris` integration, wrote better example and complete readme
- ref: Reworked `Negroni` integration, wrote better example and complete readme
- ref: Reworked `Martini` integration, wrote better example and complete readme
- ref: Remove `Handle()` from frameworks handlers and return it directly from New

## v0.0.1-beta.3

- feat: `Iris` framework support with `sentryiris` package
- feat: `Gin` framework support with `sentrygin` package
- feat: `Martini` framework support with `sentrymartini` package
- feat: `Negroni` framework support with `sentrynegroni` package
- feat: Add `Hub.Clone()` for easier frameworks integration
- feat: Return `EventID` from `Recovery` methods
- feat: Add `NewScope` and `NewEvent` functions and use them in the whole codebase
- feat: Add `AddEventProcessor` to the `Client`
- fix: Operate on requests body copy instead of the original
- ref: Try to read source files from the root directory, based on the filename as well, to make it work on AWS Lambda
- ref: Remove `gocertifi` dependence and document how to provide your own certificates
- ref: **[breaking]** Remove `Decorate` and `DecorateFunc` methods in favor of `sentryhttp` package
- ref: **[breaking]** Allow for integrations to live on the client, by passing client instance in `SetupOnce` method
- ref: **[breaking]** Remove `GetIntegration` from the `Hub`
- ref: **[breaking]** Remove `GlobalEventProcessors` getter from the public API

## v0.0.1-beta.2

- feat: Add `AttachStacktrace` client option to include stacktrace for messages
- feat: Add `BufferSize` client option to configure transport buffer size
- feat: Add `SetRequest` method on a `Scope` to control `Request` context data
- feat: Add `FromHTTPRequest` for `Request` type for easier extraction
- ref: Extract `Request` information more accurately
- fix: Attach `ServerName`, `Release`, `Dist`, `Environment` options to the event
- fix: Don't log events dropped due to full transport buffer as sent
- fix: Don't panic and create an appropriate event when called `CaptureException` or `Recover` with `nil` value

## v0.0.1-beta

- Initial release<|MERGE_RESOLUTION|>--- conflicted
+++ resolved
@@ -1,18 +1,14 @@
 # Changelog
 
-<<<<<<< HEAD
 ## Unrelesed
 
 ### Features
 
 - Initial alpha support for profiling [#626](https://github.com/getsentry/sentry-go/pull/626)
-=======
-## Unreleased
 
 ### Bug fixes
 
 - Fix frames recognized as not being in-app still showing as in-app ([#647](https://github.com/getsentry/sentry-go/pull/647))
->>>>>>> 1b0b5364
 
 ## 0.21.0
 
