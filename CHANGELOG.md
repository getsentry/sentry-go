--- conflicted
+++ resolved
@@ -1,12 +1,9 @@
 # Changelog
 
-<<<<<<< HEAD
 ### Features
 
 - Add Zerolog integration ([#857](https://github.com/getsentry/sentry-go/pull/857))
-=======
 - Always set Mechanism Type to generic ([#896](https://github.com/getsentry/sentry-go/pull/897))
->>>>>>> ec151c76
 
 ## 0.29.1
 
