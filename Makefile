.DEFAULT_GOAL := help

MKFILE_PATH := $(abspath $(lastword $(MAKEFILE_LIST)))
MKFILE_DIR := $(dir $(MKFILE_PATH))
ALL_GO_MOD_DIRS := $(shell find . -type f -name 'go.mod' -exec dirname {} \; | sort)
GO = go
TIMEOUT = 300

# Parse Makefile and display the help
help: ## Show help
	@grep -E '^[a-zA-Z_-]+:.*?## .*$$' $(MAKEFILE_LIST) | sort | awk 'BEGIN {FS = ":.*?## "}; {printf "\033[36m%-30s\033[0m %s\n", $$1, $$2}'
.PHONY: help

build: ## Build everything
	for dir in $(ALL_GO_MOD_DIRS); do \
		cd "$${dir}"; \
		echo ">>> Running 'go build' for module: $${dir}"; \
		go build ./...; \
	done;
.PHONY: build

### Tests (inspired by https://github.com/open-telemetry/opentelemetry-go/blob/main/Makefile)
TEST_TARGETS := test-short test-verbose test-race
test-race:    ARGS=-race
test-short:   ARGS=-short
test-verbose: ARGS=-v -race
$(TEST_TARGETS): test
test: $(ALL_GO_MOD_DIRS:%=test/%)  ## Run tests
test/%: DIR=$*
test/%:
	@echo ">>> Running tests for module: $(DIR)"
	@# We use '-count=1' to disable test caching.
	(cd $(DIR) && $(GO) test -count=1 -timeout $(TIMEOUT)s $(ARGS) ./...)
.PHONY: $(TEST_TARGETS) test

# Coverage
COVERAGE_MODE    = atomic
COVERAGE_PROFILE = coverage.out
COVERAGE_REPORT_DIR = .coverage
COVERAGE_REPORT_DIR_ABS = "$(MKFILE_DIR)/$(COVERAGE_REPORT_DIR)"
$(COVERAGE_REPORT_DIR):
	mkdir -p $(COVERAGE_REPORT_DIR)
clean-report-dir: $(COVERAGE_REPORT_DIR)
	test $(COVERAGE_REPORT_DIR) && rm -f $(COVERAGE_REPORT_DIR)/*
test-coverage: $(COVERAGE_REPORT_DIR) clean-report-dir  ## Test with coverage enabled
	set -e ; \
	for dir in $(ALL_GO_MOD_DIRS); do \
	  echo ">>> Running tests with coverage for module: $${dir}"; \
	  DIR_ABS=$$(python -c 'import os, sys; print(os.path.realpath(sys.argv[1]))' $${dir}) ; \
	  REPORT_NAME=$$(basename $${DIR_ABS}); \
	  (cd "$${dir}" && \
	    $(GO) test -count=1 -timeout $(TIMEOUT)s -coverpkg=./... -covermode=$(COVERAGE_MODE) -coverprofile="$(COVERAGE_PROFILE)" ./... && \
		cp $(COVERAGE_PROFILE) "$(COVERAGE_REPORT_DIR_ABS)/$${REPORT_NAME}_$(COVERAGE_PROFILE)" && \
	    $(GO) tool cover -html=$(COVERAGE_PROFILE) -o coverage.html); \
	done;
.PHONY: test-coverage clean-report-dir

mod-tidy: ## Check go.mod tidiness
	set -e ; \
	for dir in $(ALL_GO_MOD_DIRS); do \
		echo ">>> Running 'go mod tidy' for module: $${dir}"; \
<<<<<<< HEAD
		(cd "$${dir}" && go mod tidy -go=1.18 -compat=1.18); \
=======
		(cd "$${dir}" && go mod tidy -go=1.21 -compat=1.21); \
>>>>>>> fb01995d
	done; \
	git diff --exit-code;
.PHONY: mod-tidy

vet: ## Run "go vet"
	set -e ; \
	for dir in $(ALL_GO_MOD_DIRS); do \
		echo ">>> Running 'go vet' for module: $${dir}"; \
		(cd "$${dir}" && go vet ./...); \
	done;
.PHONY: vet


lint: ## Lint (using "golangci-lint")
	golangci-lint run
.PHONY: lint

fmt: ## Format all Go files
	gofmt -l -w -s .
.PHONY: fmt<|MERGE_RESOLUTION|>--- conflicted
+++ resolved
@@ -59,11 +59,7 @@
 	set -e ; \
 	for dir in $(ALL_GO_MOD_DIRS); do \
 		echo ">>> Running 'go mod tidy' for module: $${dir}"; \
-<<<<<<< HEAD
-		(cd "$${dir}" && go mod tidy -go=1.18 -compat=1.18); \
-=======
 		(cd "$${dir}" && go mod tidy -go=1.21 -compat=1.21); \
->>>>>>> fb01995d
 	done; \
 	git diff --exit-code;
 .PHONY: mod-tidy
