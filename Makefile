--- conflicted
+++ resolved
@@ -59,11 +59,7 @@
 	set -e ; \
 	for dir in $(ALL_GO_MOD_DIRS); do \
 		echo ">>> Running 'go mod tidy' for module: $${dir}"; \
-<<<<<<< HEAD
-		(cd "$${dir}" && go mod tidy -go=1.18 -compat=1.18); \
-=======
-		go mod tidy -go=1.21 -compat=1.21; \
->>>>>>> eb74cc13
+		(cd "$${dir}" && go mod tidy -go=1.21 -compat=1.21); \
 	done; \
 	git diff --exit-code;
 .PHONY: mod-tidy
@@ -71,12 +67,8 @@
 vet: ## Run "go vet"
 	set -e ; \
 	for dir in $(ALL_GO_MOD_DIRS); do \
-		echo ">>> Attempting 'go vet' for module: $${dir}"; \
-		if (cd "$${dir}" && go vet ./... >/dev/null 2>&1); then \
-			echo ">>> Successfully ran 'go vet' for module: $${dir}"; \
-		else \
-			echo ">>> Skipping 'go vet' for module: $${dir} (no compatible packages or errors)"; \
-		fi \
+		echo ">>> Running 'go vet' for module: $${dir}"; \
+		(cd "$${dir}" && go vet ./...); \
 	done;
 .PHONY: vet
 
