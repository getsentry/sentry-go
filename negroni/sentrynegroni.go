package sentrynegroni

import (
	"context"
	"fmt"
	"net/http"
	"time"

	"github.com/getsentry/sentry-go"
	"github.com/urfave/negroni"
)

// The identifier of the Negroni SDK.
const sdkIdentifier = "sentry.go.negroni"

type handler struct {
	repanic         bool
	waitForDelivery bool
	timeout         time.Duration
}

type Options struct {
	// Repanic configures whether Sentry should repanic after recovery, in most cases it should be set to true,
	// as negroni.Classic includes it's own Recovery middleware what handles http responses.
	Repanic bool
	// WaitForDelivery configures whether you want to block the request before moving forward with the response.
	// Because Negroni's default Recovery handler doesn't restart the application,
	// it's safe to either skip this option or set it to false.
	WaitForDelivery bool
	// Timeout for the event delivery requests.
	Timeout time.Duration
}

// New returns a handler struct which satisfies Negroni's middleware interface
// It can be used with New(), Use() or With() methods.
func New(options Options) negroni.Handler {
	timeout := options.Timeout
	if timeout == 0 {
		timeout = 2 * time.Second
	}
	return &handler{
		repanic:         options.Repanic,
		timeout:         timeout,
		waitForDelivery: options.WaitForDelivery,
	}
}

func (h *handler) ServeHTTP(w http.ResponseWriter, r *http.Request, next http.HandlerFunc) {
	hub := sentry.GetHubFromContext(r.Context())
	if hub == nil {
		hub = sentry.CurrentHub().Clone()
	}

	if client := hub.Client(); client != nil {
		client.SetSDKIdentifier(sdkIdentifier)
	}

	options := []sentry.SpanOption{
		sentry.ContinueTrace(hub, r.Header.Get(sentry.SentryTraceHeader), r.Header.Get(sentry.SentryBaggageHeader)),
		sentry.WithOpName("http.server"),
		sentry.WithTransactionSource(sentry.SourceURL),
		sentry.WithSpanOrigin(sentry.SpanOriginNegroni),
	}

	transaction := sentry.StartTransaction(
		sentry.SetHubOnContext(r.Context(), hub),
		fmt.Sprintf("%s %s", r.Method, r.URL.Path),
		options...,
	)

	transaction.SetData("http.request.method", r.Method)
<<<<<<< HEAD

	rw := newResponseWriter(w)
=======
	rw := sentry.NewWrapResponseWriter(w, r.ProtoMajor)
>>>>>>> e5d46d55

	defer func() {
		status := rw.Status()
		transaction.Status = sentry.HTTPtoSpanStatus(status)
		transaction.SetData("http.response.status_code", status)
		transaction.Finish()
	}()

	hub.Scope().SetRequest(r)
	r = r.WithContext(transaction.Context())
	defer h.recoverWithSentry(hub, r)

	next(rw, r.WithContext(r.Context()))
}

func (h *handler) recoverWithSentry(hub *sentry.Hub, r *http.Request) {
	if err := recover(); err != nil {
		eventID := hub.RecoverWithContext(
			context.WithValue(r.Context(), sentry.RequestContextKey, r),
			err,
		)
		if eventID != nil && h.waitForDelivery {
			hub.Flush(h.timeout)
		}
		if h.repanic {
			panic(err)
		}
	}
}

// PanicHandlerFunc can be used for Negroni's default Recovery middleware option called PanicHandlerFunc,
// which let you "plug-in" to it's own handler.
func PanicHandlerFunc(info *negroni.PanicInformation) {
	hub := sentry.CurrentHub().Clone()
	hub.WithScope(func(scope *sentry.Scope) {
		scope.SetRequest(info.Request)
		hub.RecoverWithContext(
			context.WithValue(context.Background(), sentry.RequestContextKey, info.Request),
			info.RecoveredPanic,
		)
	})
}<|MERGE_RESOLUTION|>--- conflicted
+++ resolved
@@ -69,12 +69,7 @@
 	)
 
 	transaction.SetData("http.request.method", r.Method)
-<<<<<<< HEAD
-
-	rw := newResponseWriter(w)
-=======
 	rw := sentry.NewWrapResponseWriter(w, r.ProtoMajor)
->>>>>>> e5d46d55
 
 	defer func() {
 		status := rw.Status()
