--- conflicted
+++ resolved
@@ -61,17 +61,10 @@
 		sentry.WithTransactionSource(sentry.SourceURL),
 		sentry.WithSpanOrigin(sentry.SpanOriginNegroni),
 	}
-<<<<<<< HEAD
 
 	transaction := sentry.StartTransaction(
 		sentry.SetHubOnContext(r.Context(), hub),
-		fmt.Sprintf("%s %s", r.Method, r.URL.Path),
-=======
-	// We don't mind getting an existing transaction back so we don't need to
-	// check if it is.
-	transaction := sentry.StartTransaction(ctx,
 		traceutils.GetHTTPSpanName(r),
->>>>>>> 7085a1da
 		options...,
 	)
 
