--- conflicted
+++ resolved
@@ -859,11 +859,7 @@
 }
 
 func TestInternalAsyncTransportAdapter(t *testing.T) {
-<<<<<<< HEAD
-	transport := NewInternalAsyncTransport()
-=======
 	transport := newInternalAsyncTransport()
->>>>>>> c982e6f7
 
 	transport.Configure(ClientOptions{
 		Dsn: "",
@@ -885,11 +881,7 @@
 }
 
 func TestInternalAsyncTransportAdapter_WithValidDSN(_ *testing.T) {
-<<<<<<< HEAD
-	transport := NewInternalAsyncTransport()
-=======
 	transport := newInternalAsyncTransport()
->>>>>>> c982e6f7
 
 	transport.Configure(ClientOptions{
 		Dsn: "https://public@example.com/1",
