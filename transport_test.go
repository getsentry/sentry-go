package sentry

import (
	"bytes"
	"context"
	"encoding/json"
	"fmt"
	"io"
	"net/http"
	"net/http/httptest"
	"net/http/httptrace"
	"strings"
	"sync"
	"sync/atomic"
	"testing"
	"time"

	"github.com/getsentry/sentry-go/internal/testutils"
	"github.com/google/go-cmp/cmp"
	"go.uber.org/goleak"
)

type unserializableType struct {
	UnsupportedField func()
}

const (
	basicEvent                         = `{"message":"mkey","sdk":{},"user":{}}`
	enhancedEventInvalidBreadcrumb     = `{"extra":{"info":"Could not encode original event as JSON. Succeeded by removing Breadcrumbs, Contexts and Extra. Please verify the data you attach to the scope. Error: json: error calling MarshalJSON for type *sentry.Event: json: error calling MarshalJSON for type *sentry.Breadcrumb: json: unsupported type: func()"},"message":"mkey","sdk":{},"user":{}}`
	enhancedEventInvalidContextOrExtra = `{"extra":{"info":"Could not encode original event as JSON. Succeeded by removing Breadcrumbs, Contexts and Extra. Please verify the data you attach to the scope. Error: json: error calling MarshalJSON for type *sentry.Event: json: unsupported type: func()"},"message":"mkey","sdk":{},"user":{}}`
)

func TestGetRequestBodyFromEventValid(t *testing.T) {
	body := getRequestBodyFromEvent(&Event{
		Message: "mkey",
	})

	got := string(body)
	want := basicEvent

	if got != want {
		t.Errorf("expected different shape of body. \ngot: %s\nwant: %s", got, want)
	}
}

func TestGetRequestBodyFromEventInvalidBreadcrumbsField(t *testing.T) {
	body := getRequestBodyFromEvent(&Event{
		Message: "mkey",
		Breadcrumbs: []*Breadcrumb{{
			Data: map[string]interface{}{
				"wat": unserializableType{},
			},
		}},
	})

	got := string(body)
	want := enhancedEventInvalidBreadcrumb

	if got != want {
		t.Errorf("expected different shape of body. \ngot: %s\nwant: %s", got, want)
	}
}

func TestGetRequestBodyFromEventInvalidExtraField(t *testing.T) {
	body := getRequestBodyFromEvent(&Event{
		Message: "mkey",
		Extra: map[string]interface{}{
			"wat": unserializableType{},
		},
	})

	got := string(body)
	want := enhancedEventInvalidContextOrExtra

	if got != want {
		t.Errorf("expected different shape of body. \ngot: %s\nwant: %s", got, want)
	}
}

func TestGetRequestBodyFromEventInvalidContextField(t *testing.T) {
	body := getRequestBodyFromEvent(&Event{
		Message: "mkey",
		Contexts: map[string]Context{
			"wat": {"key": unserializableType{}},
		},
	})

	got := string(body)
	want := enhancedEventInvalidContextOrExtra

	if got != want {
		t.Errorf("expected different shape of body. \ngot: %s\nwant: %s", got, want)
	}
}

func TestGetRequestBodyFromEventMultipleInvalidFields(t *testing.T) {
	body := getRequestBodyFromEvent(&Event{
		Message: "mkey",
		Breadcrumbs: []*Breadcrumb{{
			Data: map[string]interface{}{
				"wat": unserializableType{},
			},
		}},
		Extra: map[string]interface{}{
			"wat": unserializableType{},
		},
		Contexts: map[string]Context{
			"wat": {"key": unserializableType{}},
		},
	})

	got := string(body)
	want := enhancedEventInvalidBreadcrumb

	if got != want {
		t.Errorf("expected different shape of body. \ngot: %s\nwant: %s", got, want)
	}
}

func TestGetRequestBodyFromEventCompletelyInvalid(t *testing.T) {
	body := getRequestBodyFromEvent(&Event{
		Exception: []Exception{{
			Stacktrace: &Stacktrace{
				Frames: []Frame{{
					Vars: map[string]interface{}{
						"wat": unserializableType{},
					},
				}},
			},
		}},
	})

	if body != nil {
		t.Error("expected body to be nil")
	}
}

func newTestEvent(eventType string) *Event {
	event := NewEvent()
	event.Type = eventType
	event.EventID = "b81c5be4d31e48959103a1f878a1efcb"
	event.Sdk = SdkInfo{
		Name:    "sentry.go",
		Version: "0.0.1",
	}
	return event
}

func newTestDSN(t *testing.T) *Dsn {
	dsn, err := NewDsn("http://public@example.com/sentry/1")
	if err != nil {
		t.Fatal(err)
	}
	return dsn
}

func TestEnvelopeFromErrorBody(t *testing.T) {
	event := newTestEvent(eventType)
	sentAt := time.Unix(0, 0).UTC()

	body := json.RawMessage(`{"type":"event","fields":"omitted"}`)

	b, err := envelopeFromBody(event, newTestDSN(t), sentAt, body)
	if err != nil {
		t.Fatal(err)
	}
	got := b.String()
	want := `{"event_id":"b81c5be4d31e48959103a1f878a1efcb","sent_at":"1970-01-01T00:00:00Z","dsn":"http://public@example.com/sentry/1","sdk":{"name":"sentry.go","version":"0.0.1"}}
{"type":"event","length":35}
{"type":"event","fields":"omitted"}
`
	if diff := cmp.Diff(want, got); diff != "" {
		t.Errorf("Envelope mismatch (-want +got):\n%s", diff)
	}
}

func TestEnvelopeFromTransactionBody(t *testing.T) {
	event := newTestEvent(transactionType)
	sentAt := time.Unix(0, 0).UTC()

	body := json.RawMessage(`{"type":"transaction","fields":"omitted"}`)

	b, err := envelopeFromBody(event, newTestDSN(t), sentAt, body)
	if err != nil {
		t.Fatal(err)
	}
	got := b.String()
	want := `{"event_id":"b81c5be4d31e48959103a1f878a1efcb","sent_at":"1970-01-01T00:00:00Z","dsn":"http://public@example.com/sentry/1","sdk":{"name":"sentry.go","version":"0.0.1"}}
{"type":"transaction","length":41}
{"type":"transaction","fields":"omitted"}
`
	if diff := cmp.Diff(want, got); diff != "" {
		t.Errorf("Envelope mismatch (-want +got):\n%s", diff)
	}
}

func TestEnvelopeFromEventWithAttachments(t *testing.T) {
	event := newTestEvent(eventType)
	event.Attachments = []*Attachment{
		// Empty content-type and payload
		{
			Filename: "empty.txt",
		},
		// Non-empty content-type and payload
		{
			Filename:    "non-empty.txt",
			ContentType: "text/html",
			Payload:     []byte("<h1>Look, HTML</h1>"),
		},
	}
	sentAt := time.Unix(0, 0).UTC()

	body := json.RawMessage(`{"type":"event","fields":"omitted"}`)

	b, err := envelopeFromBody(event, newTestDSN(t), sentAt, body)
	if err != nil {
		t.Fatal(err)
	}
	got := b.String()
	want := `{"event_id":"b81c5be4d31e48959103a1f878a1efcb","sent_at":"1970-01-01T00:00:00Z","dsn":"http://public@example.com/sentry/1","sdk":{"name":"sentry.go","version":"0.0.1"}}
{"type":"event","length":35}
{"type":"event","fields":"omitted"}
{"type":"attachment","length":0,"filename":"empty.txt"}

{"type":"attachment","length":19,"filename":"non-empty.txt","content_type":"text/html"}
<h1>Look, HTML</h1>
`
	if diff := cmp.Diff(want, got); diff != "" {
		t.Errorf("Envelope mismatch (-want +got):\n%s", diff)
	}
}

func TestEnvelopeFromCheckInEvent(t *testing.T) {
	event := newTestEvent(checkInType)
	event.CheckIn = &CheckIn{
		MonitorSlug: "test-slug",
		ID:          "123c5be4d31e48959103a1f878a1efcb",
		Status:      CheckInStatusOK,
	}
	event.MonitorConfig = &MonitorConfig{
		Schedule:      IntervalSchedule(1, MonitorScheduleUnitHour),
		CheckInMargin: 10,
		MaxRuntime:    5000,
		Timezone:      "Asia/Singapore",
	}
	sentAt := time.Unix(0, 0).UTC()

	body := getRequestBodyFromEvent(event)
	b, err := envelopeFromBody(event, newTestDSN(t), sentAt, body)
	if err != nil {
		t.Fatal(err)
	}
	got := b.String()
	want := `{"event_id":"b81c5be4d31e48959103a1f878a1efcb","sent_at":"1970-01-01T00:00:00Z","dsn":"http://public@example.com/sentry/1","sdk":{"name":"sentry.go","version":"0.0.1"}}
{"type":"check_in","length":232}
{"check_in_id":"123c5be4d31e48959103a1f878a1efcb","monitor_slug":"test-slug","status":"ok","monitor_config":{"schedule":{"type":"interval","value":1,"unit":"hour"},"checkin_margin":10,"max_runtime":5000,"timezone":"Asia/Singapore"}}
`
	if diff := cmp.Diff(want, got); diff != "" {
		t.Errorf("Envelope mismatch (-want +got):\n%s", diff)
	}
}

func TestGetRequestFromEvent(t *testing.T) {
	testCases := []struct {
		testName string
		// input
		event *Event
		// output
		apiURL string
	}{
		{
			testName: "Sample Event",
			event:    newTestEvent(eventType),
			apiURL:   "https://host/path/api/42/envelope/",
		},
		{
			testName: "Transaction",
			event:    newTestEvent(transactionType),
			apiURL:   "https://host/path/api/42/envelope/",
		},
	}

	for _, test := range testCases {
		test := test
		dsn, err := NewDsn("https://key@host/path/42")
		if err != nil {
			t.Fatal(err)
		}

		t.Run(test.testName, func(t *testing.T) {
			req, err := getRequestFromEvent(context.TODO(), test.event, dsn)
			if err != nil {
				t.Fatal(err)
			}

			if req.Method != http.MethodPost {
				t.Errorf("Request %v using http method: %s, supposed to use method: %s", req, req.Method, http.MethodPost)
			}

			if req.URL.String() != test.apiURL {
				t.Errorf("Incorrect API URL. want: %s, got: %s", test.apiURL, req.URL.String())
			}

			userAgent := fmt.Sprintf("%s/%s", test.event.Sdk.Name, test.event.Sdk.Version)
			if ua := req.UserAgent(); ua != userAgent {
				t.Errorf("got User-Agent = %q, want %q", ua, userAgent)
			}

			contentType := "application/x-sentry-envelope"
			if ct := req.Header.Get("Content-Type"); ct != contentType {
				t.Errorf("got Content-Type = %q, want %q", ct, contentType)
			}

			xSentryAuth := "Sentry sentry_version=7, sentry_client=sentry.go/0.0.1, sentry_key=key"
			if auth := req.Header.Get("X-Sentry-Auth"); !strings.HasPrefix(auth, xSentryAuth) {
				t.Errorf("got X-Sentry-Auth = %q, want %q", auth, xSentryAuth)
			}
		})
	}
}

// A testHTTPServer counts events sent to it. It requires a call to Unblock
// before incrementing its internal counter and sending a response to the HTTP
// client. This allows for coordinating the execution flow when needed.
type testHTTPServer struct {
	*httptest.Server
	// eventCounter counts the number of events processed by the server.
	eventCounter *uint64
	// ch is used to block/unblock the server on demand.
	ch chan bool
}

func newTestHTTPServer(t *testing.T) *testHTTPServer {
	ch := make(chan bool)
	eventCounter := new(uint64)
	handler := func(w http.ResponseWriter, r *http.Request) {
		var event struct {
			EventID string `json:"event_id"`
		}
		dec := json.NewDecoder(r.Body)
		err := dec.Decode(&event)
		if err != nil {
			t.Fatal(err)
		}
		// Block until signal to continue.
		<-ch
		count := atomic.AddUint64(eventCounter, 1)
		t.Logf("[SERVER] {%.4s} event received (#%d)", event.EventID, count)
	}
	return &testHTTPServer{
		Server:       httptest.NewTLSServer(http.HandlerFunc(handler)),
		eventCounter: eventCounter,
		ch:           ch,
	}
}

func (ts *testHTTPServer) EventCount() uint64 {
	return atomic.LoadUint64(ts.eventCounter)
}

func (ts *testHTTPServer) Unblock() {
	ts.ch <- true
}

func TestHTTPTransport(t *testing.T) {
	server := newTestHTTPServer(t)
	defer server.Close()

	transport := NewHTTPTransport()
	transport.Configure(ClientOptions{
		Dsn:        fmt.Sprintf("https://test@%s/1", server.Listener.Addr()),
		HTTPClient: server.Client(),
	})

	// Helpers

	transportSendTestEvent := func(t *testing.T) (id string) {
		t.Helper()

		e := NewEvent()
		id = uuid()
		e.EventID = EventID(id)

		transport.SendEvent(e)

		t.Logf("[CLIENT] {%.4s} event sent", e.EventID)
		return id
	}

	transportMustFlush := func(t *testing.T, id string) {
		t.Helper()
		ok := transport.Flush(testutils.FlushTimeout())
		if !ok {
			t.Fatalf("[CLIENT] {%.4s} Flush() timed out", id)
		}
	}

	serverEventCountMustBe := func(t *testing.T, n uint64) {
		t.Helper()

		count := server.EventCount()
		if count != n {
			t.Fatalf("[SERVER] event count = %d, want %d", count, n)
		}
	}

	testSendSingleEvent := func(t *testing.T) {
		// Sending a single event should increase the server event count by
		// exactly one.

		initialCount := server.EventCount()
		id := transportSendTestEvent(t)

		// Server is blocked waiting for us, right now count must not have
		// changed yet.
		serverEventCountMustBe(t, initialCount)

		// After unblocking the server, Flush must guarantee that the server
		// event count increased by one.
		server.Unblock()
		transportMustFlush(t, id)
		serverEventCountMustBe(t, initialCount+1)
	}

	// Actual tests
	t.Run("SendSingleEvent", testSendSingleEvent)

	t.Run("FlushMultipleTimes", func(t *testing.T) {
		// Flushing multiple times should not increase the server event count.

		initialCount := server.EventCount()
		for i := 0; i < 10; i++ {
			transportMustFlush(t, fmt.Sprintf("loop%d", i))
		}
		serverEventCountMustBe(t, initialCount)
	})

	t.Run("ConcurrentSendAndFlush", func(t *testing.T) {
		// It should be safe to send events and flush concurrently.

		var wg sync.WaitGroup
		wg.Add(2)
		go func() {
			defer wg.Done()
			testSendSingleEvent(t)
		}()
		go func() {
			defer wg.Done()
			transportMustFlush(t, "from goroutine")
		}()
		wg.Wait()
	})
}

// httptraceRoundTripper implements http.RoundTripper by wrapping
// http.DefaultTransport and keeps track of whether TCP connections have been
// reused for every request.
//
// For simplicity, httptraceRoundTripper is not safe for concurrent use.
type httptraceRoundTripper struct {
	reusedConn []bool
}

func (rt *httptraceRoundTripper) RoundTrip(req *http.Request) (*http.Response, error) {
	trace := &httptrace.ClientTrace{
		GotConn: func(connInfo httptrace.GotConnInfo) {
			rt.reusedConn = append(rt.reusedConn, connInfo.Reused)
		},
	}
	req = req.WithContext(httptrace.WithClientTrace(req.Context(), trace))
	return http.DefaultTransport.RoundTrip(req)
}

func testKeepAlive(t *testing.T, tr Transport) {
	// event is a test event. It is empty because here we only care about
	// the reuse of TCP connections between client and server, not the
	// specific contents of the event itself.
	event := &Event{}

	// largeResponse controls whether the test server should simulate an
	// unexpectedly large response from Relay -- the SDK should not try to
	// consume arbitrarily large responses.
	largeResponse := false
	srv := httptest.NewServer(http.HandlerFunc(func(w http.ResponseWriter, r *http.Request) {
		// Simulates a response from Relay. The event_id is arbitrary,
		// it doesn't matter for this test.
		fmt.Fprintln(w, `{"id":"ec71d87189164e79ab1e61030c183af0"}`)
		if largeResponse {
			fmt.Fprintln(w, strings.Repeat(" ", maxDrainResponseBytes))
		}
	}))
	defer srv.Close()

	dsn := strings.Replace(srv.URL, "//", "//pubkey@", 1) + "/1"

	rt := &httptraceRoundTripper{}
	tr.Configure(ClientOptions{
		Dsn:           dsn,
		HTTPTransport: rt,
	})

	reqCount := 0
	checkLastConnReuse := func(reused bool) {
		t.Helper()
		reqCount++
		if !tr.Flush(testutils.FlushTimeout()) {
			t.Fatal("Flush timed out")
		}
		if len(rt.reusedConn) != reqCount {
			t.Fatalf("unexpected number of requests: got %d, want %d", len(rt.reusedConn), reqCount)
		}
		if rt.reusedConn[reqCount-1] != reused {
			if reused {
				t.Fatal("TCP connection not reused")
			}
			t.Fatal("unexpected TCP connection reuse")
		}
	}

	// First event creates a new TCP connection.
	tr.SendEvent(event)
	checkLastConnReuse(false)

	// Next events reuse the TCP connection.
	for i := 0; i < 10; i++ {
		tr.SendEvent(event)
		checkLastConnReuse(true)
	}

	// If server responses are too large, the SDK should close the
	// connection instead of consuming an arbitrarily large number of bytes.
	largeResponse = true

	// Next event, first one to get a large response, reuses the connection.
	tr.SendEvent(event)
	checkLastConnReuse(true)

	// All future events create a new TCP connection.
	for i := 0; i < 10; i++ {
		tr.SendEvent(event)
		checkLastConnReuse(false)
	}
}

func TestKeepAlive(t *testing.T) {
	t.Run("AsyncTransport", func(t *testing.T) {
		testKeepAlive(t, NewHTTPTransport())
	})
	t.Run("SyncTransport", func(t *testing.T) {
		testKeepAlive(t, NewHTTPSyncTransport())
	})
}

func TestRateLimiting(t *testing.T) {
	t.Run("AsyncTransport", func(t *testing.T) {
		testRateLimiting(t, NewHTTPTransport())
	})
	t.Run("SyncTransport", func(t *testing.T) {
		testRateLimiting(t, NewHTTPSyncTransport())
	})
}

func testRateLimiting(t *testing.T, tr Transport) {
	errorEvent := &Event{}
	transactionEvent := &Event{Type: transactionType}

	var errorEventCount, transactionEventCount uint64

	writeRateLimits := func(w http.ResponseWriter, s string) {
		w.Header().Add("Retry-After", "50")
		w.Header().Add("X-Sentry-Rate-Limits", s)
		w.WriteHeader(http.StatusTooManyRequests)
		fmt.Fprint(w, `{"id":"636205708f6846c8821e6576a9d05921"}`)
	}

	// Test server that simulates responses with rate limits.
	srv := httptest.NewServer(http.HandlerFunc(func(w http.ResponseWriter, r *http.Request) {
		b, err := io.ReadAll(r.Body)
		if err != nil {
			panic(err)
		}
		if bytes.Contains(b, []byte("transaction")) {
			atomic.AddUint64(&transactionEventCount, 1)
			writeRateLimits(w, "20:transaction")
		} else {
			atomic.AddUint64(&errorEventCount, 1)
			writeRateLimits(w, "50:error")
		}
	}))
	defer srv.Close()

	dsn := strings.Replace(srv.URL, "//", "//pubkey@", 1) + "/1"

	tr.Configure(ClientOptions{
		Dsn: dsn,
	})

	// Send several errors and transactions concurrently.
	//
	// Because the server always returns a rate limit for the payload type
	// in the request, the expectation is that, for both errors and
	// transactions, the first event is sent successfully, and then all
	// others are discarded before hitting the server.
	var wg sync.WaitGroup
	wg.Add(2)
	go func() {
		defer wg.Done()
		for i := 0; i < 10; i++ {
			tr.SendEvent(errorEvent)
		}
	}()
	go func() {
		defer wg.Done()
		for i := 0; i < 10; i++ {
			tr.SendEvent(transactionEvent)
		}
	}()
	wg.Wait()

	if !tr.Flush(testutils.FlushTimeout()) {
		t.Fatal("Flush timed out")
	}

	// Only one event of each kind should have hit the transport, all other
	// events discarded because of rate limiting.
	if n := atomic.LoadUint64(&errorEventCount); n != 1 {
		t.Errorf("got errorEvent = %d, want %d", n, 1)
	}
	if n := atomic.LoadUint64(&transactionEventCount); n != 1 {
		t.Errorf("got transactionEvent = %d, want %d", n, 1)
	}
<<<<<<< HEAD
}

func TestEnvelopeFromMetricBody(t *testing.T) {
	event := newTestEvent(metricType)
	event.Metrics = append(event.Metrics,
		NewCounterMetric("counter", Second(), map[string]string{"foo": "bar", "route": "GET /foo"}, 1597790835, 1.0),
		NewDistributionMetric("distribution", Second(), map[string]string{"$foo$": "%bar%"}, 1597790835, 1.0),
		NewGaugeMetric("gauge", Second(), map[string]string{"föö": "bär"}, 1597790835, 1.0),
		NewSetMetric[int]("set", Second(), map[string]string{"%{key}": "$value$"}, 1597790835, 1),
		NewCounterMetric("no_tags", Second(), nil, 1597790835, 1.0),
	)
	sentAt := time.Unix(0, 0).UTC()

	body := getRequestBodyFromEvent(event)

	b, err := envelopeFromBody(event, newTestDSN(t), sentAt, body)
	if err != nil {
		t.Fatal(err)
	}
	got := b.String()
	want := `{"event_id":"b81c5be4d31e48959103a1f878a1efcb","sent_at":"1970-01-01T00:00:00Z","dsn":"http://public@example.com/sentry/1","sdk":{"name":"sentry.go","version":"0.0.1"}}
{"type":"statsd","length":218}
counter@second:1|c|#foo:bar,route:GET /foo|T1597790835
distribution@second:1|d|#_foo_:bar|T1597790835
gauge@second:1:1:1:1:1|g|#f_:br|T1597790835
set@second:1|s|#_key_:$value$|T1597790835
no_tags@second:1|c|T1597790835
`
	if diff := cmp.Diff(want, got); diff != "" {
		t.Errorf("Envelope mismatch (-want +got):\n%s", diff)
	}
}

func TestHTTPTransportDoesntLeakGoroutines(t *testing.T) {
	defer goleak.VerifyNone(t, goleak.IgnoreCurrent())

	transport := NewHTTPTransport()
	transport.Configure(ClientOptions{
		Dsn:        "https://test@foobar/1",
		HTTPClient: http.DefaultClient,
	})

	transport.Flush(0)
	transport.Close()
}

func TestHTTPTransportClose(t *testing.T) {
	transport := NewHTTPTransport()
	transport.Configure(ClientOptions{
		Dsn:        "https://test@foobar/1",
		HTTPClient: http.DefaultClient,
	})

	transport.Close()

	select {
	case <-transport.done:
	case <-time.After(time.Millisecond * 100):
		t.Error("transport.done not closed after Close")
	}
}

func TestHTTPSyncTransportClose(t *testing.T) {
	// Close does not do anything for HTTPSyncTransport, added for coverage.
	transport := HTTPSyncTransport{}
	transport.Close()

	tr := noopTransport{}
	tr.Close()
=======
>>>>>>> 71717cef
}<|MERGE_RESOLUTION|>--- conflicted
+++ resolved
@@ -629,38 +629,6 @@
 	if n := atomic.LoadUint64(&transactionEventCount); n != 1 {
 		t.Errorf("got transactionEvent = %d, want %d", n, 1)
 	}
-<<<<<<< HEAD
-}
-
-func TestEnvelopeFromMetricBody(t *testing.T) {
-	event := newTestEvent(metricType)
-	event.Metrics = append(event.Metrics,
-		NewCounterMetric("counter", Second(), map[string]string{"foo": "bar", "route": "GET /foo"}, 1597790835, 1.0),
-		NewDistributionMetric("distribution", Second(), map[string]string{"$foo$": "%bar%"}, 1597790835, 1.0),
-		NewGaugeMetric("gauge", Second(), map[string]string{"föö": "bär"}, 1597790835, 1.0),
-		NewSetMetric[int]("set", Second(), map[string]string{"%{key}": "$value$"}, 1597790835, 1),
-		NewCounterMetric("no_tags", Second(), nil, 1597790835, 1.0),
-	)
-	sentAt := time.Unix(0, 0).UTC()
-
-	body := getRequestBodyFromEvent(event)
-
-	b, err := envelopeFromBody(event, newTestDSN(t), sentAt, body)
-	if err != nil {
-		t.Fatal(err)
-	}
-	got := b.String()
-	want := `{"event_id":"b81c5be4d31e48959103a1f878a1efcb","sent_at":"1970-01-01T00:00:00Z","dsn":"http://public@example.com/sentry/1","sdk":{"name":"sentry.go","version":"0.0.1"}}
-{"type":"statsd","length":218}
-counter@second:1|c|#foo:bar,route:GET /foo|T1597790835
-distribution@second:1|d|#_foo_:bar|T1597790835
-gauge@second:1:1:1:1:1|g|#f_:br|T1597790835
-set@second:1|s|#_key_:$value$|T1597790835
-no_tags@second:1|c|T1597790835
-`
-	if diff := cmp.Diff(want, got); diff != "" {
-		t.Errorf("Envelope mismatch (-want +got):\n%s", diff)
-	}
 }
 
 func TestHTTPTransportDoesntLeakGoroutines(t *testing.T) {
@@ -687,7 +655,7 @@
 
 	select {
 	case <-transport.done:
-	case <-time.After(time.Millisecond * 100):
+	case <-time.After(time.Second):
 		t.Error("transport.done not closed after Close")
 	}
 }
@@ -699,6 +667,4 @@
 
 	tr := noopTransport{}
 	tr.Close()
-=======
->>>>>>> 71717cef
 }