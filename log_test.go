--- conflicted
+++ resolved
@@ -427,13 +427,8 @@
 	l.Info().WithCtx(ctx).Emit(msg)
 
 	l.SetAttributes(attribute.String("string", "some str"))
-<<<<<<< HEAD
 	l.Warn().WithCtx(ctx).Emit(msg)
-	Flush(20 * time.Millisecond)
-=======
-	l.Warn(ctx, msg)
-	Flush(testutils.FlushTimeout())
->>>>>>> 7b375b01
+	Flush(testutils.FlushTimeout())
 
 	gotEvents := mockTransport.Events()
 	if len(gotEvents) != 1 {
@@ -476,13 +471,8 @@
 func Test_batchLogger_Flush(t *testing.T) {
 	ctx, mockTransport := setupMockTransport()
 	l := NewLogger(context.Background())
-<<<<<<< HEAD
 	l.Info().WithCtx(ctx).Emit("context done log")
-	Flush(20 * time.Millisecond)
-=======
-	l.Info(ctx, "context done log")
-	Flush(testutils.FlushTimeout())
->>>>>>> 7b375b01
+	Flush(testutils.FlushTimeout())
 
 	events := mockTransport.Events()
 	if len(events) != 1 {
@@ -510,7 +500,7 @@
 	l := NewLogger(ctx)
 
 	for i := 0; i < 5; i++ {
-		l.Info(ctx, "test")
+		l.Info().WithCtx(ctx).Emit("test")
 	}
 
 	Flush(testutils.FlushTimeout())
@@ -530,7 +520,7 @@
 	mockTransport.events = nil
 
 	for i := 0; i < 3; i++ {
-		l.Info(ctx, "test")
+		l.Info().WithCtx(ctx).Emit("test")
 	}
 
 	Flush(testutils.FlushTimeout())
@@ -555,7 +545,7 @@
 	ctx, mockTransport := setupMockTransport()
 	l := NewLogger(ctx)
 	for i := 0; i < 3; i++ {
-		l.Info(ctx, "test")
+		l.Info().WithCtx(ctx).Emit("test")
 	}
 
 	hub := GetHubFromContext(ctx)
@@ -611,13 +601,8 @@
 	ctx = SetHubOnContext(ctx, hub)
 
 	l := NewLogger(ctx)
-<<<<<<< HEAD
 	l.Info().WithCtx(ctx).Emit("context done log")
-	Flush(20 * time.Millisecond)
-=======
-	l.Info(ctx, "context done log")
-	Flush(testutils.FlushTimeout())
->>>>>>> 7b375b01
+	Flush(testutils.FlushTimeout())
 
 	events := mockTransport.Events()
 	if len(events) != 0 {
