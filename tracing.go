package sentry

import (
	"context"
	"crypto/rand"
	"encoding/hex"
	"encoding/json"
	"fmt"
	"net/http"
	"regexp"
	"strings"
	"time"
)

const (
	SentryTraceHeader   = "sentry-trace"
	SentryBaggageHeader = "baggage"
)

// A Span is the building block of a Sentry transaction. Spans build up a tree
// structure of timed operations. The span tree makes up a transaction event
// that is sent to Sentry when the root span is finished.
//
// Spans must be started with either StartSpan or Span.StartChild.
type Span struct { //nolint: maligned // prefer readability over optimal memory layout (see note below *)
	TraceID      TraceID                `json:"trace_id"`
	SpanID       SpanID                 `json:"span_id"`
	ParentSpanID SpanID                 `json:"parent_span_id"`
	Op           string                 `json:"op,omitempty"`
	Description  string                 `json:"description,omitempty"`
	Status       SpanStatus             `json:"status,omitempty"`
	Tags         map[string]string      `json:"tags,omitempty"`
	StartTime    time.Time              `json:"start_timestamp"`
	EndTime      time.Time              `json:"timestamp"`
	Data         map[string]interface{} `json:"data,omitempty"`
	Sampled      Sampled                `json:"-"`
	Source       TransactionSource      `json:"-"`

	// sample rate the span was sampled with.
	sampleRate float64
	// ctx is the context where the span was started. Always non-nil.
	ctx context.Context
	// Dynamic Sampling context
	dynamicSamplingContext DynamicSamplingContext
	// parent refers to the immediate local parent span. A remote parent span is
	// only referenced by setting ParentSpanID.
	parent *Span
	// isTransaction is true only for the root span of a local span tree. The
	// root span is the first span started in a context. Note that a local root
	// span may have a remote parent belonging to the same trace, therefore
	// isTransaction depends on ctx and not on parent.
	isTransaction bool
	// recorder stores all spans in a transaction. Guaranteed to be non-nil.
	recorder *spanRecorder
}

// (*) Note on maligned:
//
// We prefer readability over optimal memory layout. If we ever decide to
// reorder fields, we can use a tool:
//
// go run honnef.co/go/tools/cmd/structlayout -json . Span | go run honnef.co/go/tools/cmd/structlayout-optimize
//
// Other structs would deserve reordering as well, for example Event.

// TODO: make Span.Tags and Span.Data opaque types (struct{unexported []slice}).
// An opaque type allows us to add methods and make it more convenient to use
// than maps, because maps require careful nil checks to use properly or rely on
// explicit initialization for every span, even when there might be no
// tags/data. For Span.Data, must gracefully handle values that cannot be
// marshaled into JSON (see transport.go:getRequestBodyFromEvent).

// StartSpan starts a new span to describe an operation. The new span will be a
// child of the last span stored in ctx, if any.
//
// One or more options can be used to modify the span properties. Typically one
// option as a function literal is enough. Combining multiple options can be
// useful to define and reuse specific properties with named functions.
//
// Caller should call the Finish method on the span to mark its end. Finishing a
// root span sends the span and all of its children, recursively, as a
// transaction to Sentry.
func StartSpan(ctx context.Context, operation string, options ...SpanOption) *Span {
	parent, hasParent := ctx.Value(spanContextKey{}).(*Span)
	var span Span
	span = Span{
		// defaults
		Op:        operation,
		StartTime: time.Now(),
		Sampled:   SampledUndefined,

		ctx:           context.WithValue(ctx, spanContextKey{}, &span),
		parent:        parent,
		isTransaction: !hasParent,
	}
	if hasParent {
		span.TraceID = parent.TraceID
	} else {
		// Only set the Source if this is a transaction
		span.Source = SourceCustom

		// Implementation note:
		//
		// While math/rand is ~2x faster than crypto/rand (exact
		// difference depends on hardware / OS), crypto/rand is probably
		// fast enough and a safer choice.
		//
		// For reference, OpenTelemetry [1] uses crypto/rand to seed
		// math/rand. AFAICT this approach does not preserve the
		// properties from crypto/rand that make it suitable for
		// cryptography. While it might be debatable whether those
		// properties are important for us here, again, we're taking the
		// safer path.
		//
		// See [2a] & [2b] for a discussion of some of the properties we
		// obtain by using crypto/rand and [3a] & [3b] for why we avoid
		// math/rand.
		//
		// Because the math/rand seed has only 64 bits (int64), if the
		// first thing we do after seeding an RNG is to read in a random
		// TraceID, there are only 2^64 possible values. Compared to
		// UUID v4 that have 122 random bits, there is a much greater
		// chance of collision [4a] & [4b].
		//
		// [1]:  https://github.com/open-telemetry/opentelemetry-go/blob/958041ddf619a128/sdk/trace/trace.go#L25-L31
		// [2a]: https://security.stackexchange.com/q/120352/246345
		// [2b]: https://security.stackexchange.com/a/120365/246345
		// [3a]: https://github.com/golang/go/issues/11871#issuecomment-126333686
		// [3b]: https://github.com/golang/go/issues/11871#issuecomment-126357889
		// [4a]: https://en.wikipedia.org/wiki/Universally_unique_identifier#Collisions
		// [4b]: https://www.wolframalpha.com/input/?i=sqrt%282*2%5E64*ln%281%2F%281-0.5%29%29%29
		_, err := rand.Read(span.TraceID[:])
		if err != nil {
			panic(err)
		}
	}
	_, err := rand.Read(span.SpanID[:])
	if err != nil {
		panic(err)
	}
	if hasParent {
		span.ParentSpanID = parent.SpanID
	}

	// Apply options to override defaults.
	for _, option := range options {
		option(&span)
	}

	span.Sampled = span.sample()

	if hasParent {
		span.recorder = parent.spanRecorder()
	} else {
		span.recorder = &spanRecorder{}
	}
	span.recorder.record(&span)

	// Update scope so that all events include a trace context, allowing
	// Sentry to correlate errors to transactions/spans.
	hubFromContext(ctx).Scope().SetContext("trace", span.traceContext().Map())

	return &span
}

// Finish sets the span's end time, unless already set. If the span is the root
// of a span tree, Finish sends the span tree to Sentry as a transaction.
func (s *Span) Finish() {
	// TODO(tracing): maybe make Finish run at most once, such that
	// (incorrectly) calling it twice never double sends to Sentry.

	if s.EndTime.IsZero() {
		s.EndTime = monotonicTimeSince(s.StartTime)
	}
	if !s.Sampled.Bool() {
		return
	}
	event := s.toEvent()
	if event == nil {
		return
	}

	// TODO(tracing): add breadcrumbs
	// (see https://github.com/getsentry/sentry-python/blob/f6f3525f8812f609/sentry_sdk/tracing.py#L372)

	hub := hubFromContext(s.ctx)
	if hub.Scope().Transaction() == "" {
		Logger.Printf("Missing transaction name for span with op = %q", s.Op)
	}
	hub.CaptureEvent(event)
}

// Context returns the context containing the span.
func (s *Span) Context() context.Context { return s.ctx }

// StartChild starts a new child span.
//
// The call span.StartChild(operation, options...) is a shortcut for
// StartSpan(span.Context(), operation, options...).
func (s *Span) StartChild(operation string, options ...SpanOption) *Span {
	return StartSpan(s.Context(), operation, options...)
}

// SetTag sets a tag on the span. It is recommended to use SetTag instead of
// accessing the tags map directly as SetTag takes care of initializing the map
// when necessary.
func (s *Span) SetTag(name, value string) {
	if s.Tags == nil {
		s.Tags = make(map[string]string)
	}
	s.Tags[name] = value
}

<<<<<<< HEAD
// IsTransaction checks if the given span is a transaction.
func (s *Span) IsTransaction() bool {
	return s.isTransaction
=======
// SetData sets a data on the span. It is recommended to use SetData instead of
// accessing the data map directly as SetData takes care of initializing the map
// when necessary.
func (s *Span) SetData(name, value string) {
	if s.Data == nil {
		s.Data = make(map[string]interface{})
	}
	s.Data[name] = value
>>>>>>> 946b5561
}

// TODO(tracing): maybe add shortcuts to get/set transaction name. Right now the
// transaction name is in the Scope, as it has existed there historically, prior
// to tracing.
//
// See Scope.Transaction() and Scope.SetTransaction().
//
// func (s *Span) TransactionName() string
// func (s *Span) SetTransactionName(name string)

// ToSentryTrace returns the trace propagation value used with the sentry-trace
// HTTP header.
func (s *Span) ToSentryTrace() string {
	// TODO(tracing): add instrumentation for outgoing HTTP requests using
	// ToSentryTrace.
	var b strings.Builder
	fmt.Fprintf(&b, "%s-%s", s.TraceID.Hex(), s.SpanID.Hex())
	switch s.Sampled {
	case SampledTrue:
		b.WriteString("-1")
	case SampledFalse:
		b.WriteString("-0")
	}
	return b.String()
}

func (s *Span) ToBaggage() string {
	return s.dynamicSamplingContext.String()
}

// SetDynamicSamplingContext sets the given dynamic sampling context on the
// current transaction.
func (s *Span) SetDynamicSamplingContext(dsc DynamicSamplingContext) {
	if s.isTransaction {
		s.dynamicSamplingContext = dsc
	}
}

// sentryTracePattern matches either
//
//	TRACE_ID - SPAN_ID
//	[[:xdigit:]]{32}-[[:xdigit:]]{16}
//
// or
//
//	TRACE_ID - SPAN_ID - SAMPLED
//	[[:xdigit:]]{32}-[[:xdigit:]]{16}-[01]
var sentryTracePattern = regexp.MustCompile(`^([[:xdigit:]]{32})-([[:xdigit:]]{16})(?:-([01]))?$`)

// updateFromSentryTrace parses a sentry-trace HTTP header (as returned by
// ToSentryTrace) and updates fields of the span. If the header cannot be
// recognized as valid, the span is left unchanged.
func (s *Span) updateFromSentryTrace(header []byte) {
	m := sentryTracePattern.FindSubmatch(header)
	if m == nil {
		// no match
		return
	}
	_, _ = hex.Decode(s.TraceID[:], m[1])
	_, _ = hex.Decode(s.ParentSpanID[:], m[2])
	if len(m[3]) != 0 {
		switch m[3][0] {
		case '0':
			s.Sampled = SampledFalse
		case '1':
			s.Sampled = SampledTrue
		}
	}
}

func (s *Span) updateFromBaggage(header []byte) {
	if s.isTransaction {
		dsc, err := DynamicSamplingContextFromHeader(header)
		if err != nil {
			return
		}

		s.dynamicSamplingContext = dsc
	}
}

func (s *Span) MarshalJSON() ([]byte, error) {
	// span aliases Span to allow calling json.Marshal without an infinite loop.
	// It preserves all fields while none of the attached methods.
	type span Span
	var parentSpanID string
	if s.ParentSpanID != zeroSpanID {
		parentSpanID = s.ParentSpanID.String()
	}
	return json.Marshal(struct {
		*span
		ParentSpanID string `json:"parent_span_id,omitempty"`
	}{
		span:         (*span)(s),
		ParentSpanID: parentSpanID,
	})
}

func (s *Span) sample() Sampled {
	hub := hubFromContext(s.ctx)
	var clientOptions ClientOptions
	client := hub.Client()
	if client != nil {
		clientOptions = hub.Client().Options()
	}

	// https://develop.sentry.dev/sdk/performance/#sampling
	// #1 tracing is not enabled.
	if !clientOptions.EnableTracing {
		Logger.Printf("Dropping transaction: EnableTracing is set to %t", clientOptions.EnableTracing)
		s.sampleRate = 0.0
		return SampledFalse
	}

	// #2 explicit sampling decision via StartSpan/StartTransaction options.
	if s.Sampled != SampledUndefined {
		Logger.Printf("Using explicit sampling decision from StartSpan/StartTransaction: %v", s.Sampled)
		switch s.Sampled {
		case SampledTrue:
			s.sampleRate = 1.0
		case SampledFalse:
			s.sampleRate = 0.0
		}
		return s.Sampled
	}

	// Variant for non-transaction spans: they inherit the parent decision.
	// Note: non-transaction should always have a parent, but we check both
	// conditions anyway -- the first for semantic meaning, the second to
	// avoid a nil pointer dereference.
	if !s.isTransaction && s.parent != nil {
		return s.parent.Sampled
	}

	// #3 use TracesSampler from ClientOptions.
	sampler := clientOptions.TracesSampler
	samplingContext := SamplingContext{Span: s, Parent: s.parent}
	if sampler != nil {
		tracesSamplerSampleRate := sampler.Sample(samplingContext)
		s.sampleRate = tracesSamplerSampleRate
		if tracesSamplerSampleRate < 0.0 || tracesSamplerSampleRate > 1.0 {
			Logger.Printf("Dropping transaction: Returned TracesSampler rate is out of range [0.0, 1.0]: %f", tracesSamplerSampleRate)
			return SampledFalse
		}
		if tracesSamplerSampleRate == 0 {
			Logger.Printf("Dropping transaction: Returned TracesSampler rate is: %f", tracesSamplerSampleRate)
			return SampledFalse
		}

		if rng.Float64() < tracesSamplerSampleRate {
			return SampledTrue
		}
		Logger.Printf("Dropping transaction: TracesSampler returned rate: %f", tracesSamplerSampleRate)
		return SampledFalse
	}
	// #4 inherit parent decision.
	if s.parent != nil {
		Logger.Printf("Using sampling decision from parent: %v", s.parent.Sampled)
		switch s.parent.Sampled {
		case SampledTrue:
			s.sampleRate = 1.0
		case SampledFalse:
			s.sampleRate = 0.0
		}
		return s.parent.Sampled
	}

	// #5 use TracesSampleRate from ClientOptions.
	sampleRate := clientOptions.TracesSampleRate
	s.sampleRate = sampleRate
	if sampleRate < 0.0 || sampleRate > 1.0 {
		Logger.Printf("Dropping transaction: TracesSamplerRate out of range [0.0, 1.0]: %f", sampleRate)
		return SampledFalse
	}
	if sampleRate == 0.0 {
		Logger.Printf("Dropping transaction: TracesSampleRate rate is: %f", sampleRate)
		return SampledFalse
	}

	if rng.Float64() < sampleRate {
		return SampledTrue
	}

	return SampledFalse
}

func (s *Span) toEvent() *Event {
	if !s.isTransaction {
		return nil // only transactions can be transformed into events
	}
	hub := hubFromContext(s.ctx)

	children := s.recorder.children()
	finished := make([]*Span, 0, len(children))
	for _, child := range children {
		if child.EndTime.IsZero() {
			Logger.Printf("Dropped unfinished span: Op=%q TraceID=%s SpanID=%s", child.Op, child.TraceID, child.SpanID)
			continue
		}
		finished = append(finished, child)
	}

	// Create and attach a DynamicSamplingContext to the transaction.
	// If the DynamicSamplingContext is not frozen at this point, we can assume being head of trace.
	if !s.dynamicSamplingContext.IsFrozen() {
		s.dynamicSamplingContext = DynamicSamplingContextFromTransaction(s)
	}

	return &Event{
		Type:        transactionType,
		Transaction: hub.Scope().Transaction(),
		Contexts: map[string]Context{
			"trace": s.traceContext().Map(),
		},
		Tags:      s.Tags,
		Extra:     s.Data,
		Timestamp: s.EndTime,
		StartTime: s.StartTime,
		Spans:     finished,
		TransactionInfo: &TransactionInfo{
			Source: s.Source,
		},
		sdkMetaData: SDKMetaData{
			dsc: s.dynamicSamplingContext,
		},
	}
}

func (s *Span) traceContext() *TraceContext {
	return &TraceContext{
		TraceID:      s.TraceID,
		SpanID:       s.SpanID,
		ParentSpanID: s.ParentSpanID,
		Op:           s.Op,
		Description:  s.Description,
		Status:       s.Status,
	}
}

// spanRecorder stores the span tree. Guaranteed to be non-nil.
func (s *Span) spanRecorder() *spanRecorder { return s.recorder }

// TraceID identifies a trace.
type TraceID [16]byte

func (id TraceID) Hex() []byte {
	b := make([]byte, hex.EncodedLen(len(id)))
	hex.Encode(b, id[:])
	return b
}

func (id TraceID) String() string {
	return string(id.Hex())
}

func (id TraceID) MarshalText() ([]byte, error) {
	return id.Hex(), nil
}

// SpanID identifies a span.
type SpanID [8]byte

func (id SpanID) Hex() []byte {
	b := make([]byte, hex.EncodedLen(len(id)))
	hex.Encode(b, id[:])
	return b
}

func (id SpanID) String() string {
	return string(id.Hex())
}

func (id SpanID) MarshalText() ([]byte, error) {
	return id.Hex(), nil
}

// Zero values of TraceID and SpanID used for comparisons.
var (
	zeroTraceID TraceID
	zeroSpanID  SpanID
)

// Contains information about how the name of the transaction was determined.
type TransactionSource string

const (
	SourceCustom    TransactionSource = "custom"
	SourceURL       TransactionSource = "url"
	SourceRoute     TransactionSource = "route"
	SourceView      TransactionSource = "view"
	SourceComponent TransactionSource = "component"
	SourceTask      TransactionSource = "task"
)

// SpanStatus is the status of a span.
type SpanStatus uint8

// Implementation note:
//
// In Relay (ingestion), the SpanStatus type is an enum used as
// Annotated<SpanStatus> when embedded in structs, making it effectively
// Option<SpanStatus>. It means the status is either null or one of the known
// string values.
//
// In Snuba (search), the SpanStatus is stored as an uint8 and defaulted to 2
// ("unknown") when not set. It means that Discover searches for
// `transaction.status:unknown` return both transactions/spans with status
// `null` or `"unknown"`. Searches for `transaction.status:""` return nothing.
//
// With that in mind, the Go SDK default is SpanStatusUndefined, which is
// null/omitted when serializing to JSON, but integrations may update the status
// automatically based on contextual information.

const (
	SpanStatusUndefined SpanStatus = iota
	SpanStatusOK
	SpanStatusCanceled
	SpanStatusUnknown
	SpanStatusInvalidArgument
	SpanStatusDeadlineExceeded
	SpanStatusNotFound
	SpanStatusAlreadyExists
	SpanStatusPermissionDenied
	SpanStatusResourceExhausted
	SpanStatusFailedPrecondition
	SpanStatusAborted
	SpanStatusOutOfRange
	SpanStatusUnimplemented
	SpanStatusInternalError
	SpanStatusUnavailable
	SpanStatusDataLoss
	SpanStatusUnauthenticated
	maxSpanStatus
)

func (ss SpanStatus) String() string {
	if ss >= maxSpanStatus {
		return ""
	}
	m := [maxSpanStatus]string{
		"",
		"ok",
		"cancelled", // [sic]
		"unknown",
		"invalid_argument",
		"deadline_exceeded",
		"not_found",
		"already_exists",
		"permission_denied",
		"resource_exhausted",
		"failed_precondition",
		"aborted",
		"out_of_range",
		"unimplemented",
		"internal_error",
		"unavailable",
		"data_loss",
		"unauthenticated",
	}
	return m[ss]
}

func (ss SpanStatus) MarshalJSON() ([]byte, error) {
	s := ss.String()
	if s == "" {
		return []byte("null"), nil
	}
	return json.Marshal(s)
}

// A TraceContext carries information about an ongoing trace and is meant to be
// stored in Event.Contexts (as *TraceContext).
type TraceContext struct {
	TraceID      TraceID    `json:"trace_id"`
	SpanID       SpanID     `json:"span_id"`
	ParentSpanID SpanID     `json:"parent_span_id"`
	Op           string     `json:"op,omitempty"`
	Description  string     `json:"description,omitempty"`
	Status       SpanStatus `json:"status,omitempty"`
}

func (tc *TraceContext) MarshalJSON() ([]byte, error) {
	// traceContext aliases TraceContext to allow calling json.Marshal without
	// an infinite loop. It preserves all fields while none of the attached
	// methods.
	type traceContext TraceContext
	var parentSpanID string
	if tc.ParentSpanID != zeroSpanID {
		parentSpanID = tc.ParentSpanID.String()
	}
	return json.Marshal(struct {
		*traceContext
		ParentSpanID string `json:"parent_span_id,omitempty"`
	}{
		traceContext: (*traceContext)(tc),
		ParentSpanID: parentSpanID,
	})
}

func (tc TraceContext) Map() map[string]interface{} {
	m := map[string]interface{}{
		"trace_id": tc.TraceID,
		"span_id":  tc.SpanID,
	}

	if tc.ParentSpanID != [8]byte{} {
		m["parent_span_id"] = tc.ParentSpanID
	}

	if tc.Op != "" {
		m["op"] = tc.Op
	}

	if tc.Description != "" {
		m["description"] = tc.Description
	}

	if tc.Status > 0 && tc.Status < maxSpanStatus {
		m["status"] = tc.Status
	}

	return m
}

// Sampled signifies a sampling decision.
type Sampled int8

// The possible trace sampling decisions are: SampledFalse, SampledUndefined
// (default) and SampledTrue.
const (
	SampledFalse     Sampled = -1
	SampledUndefined Sampled = 0
	SampledTrue      Sampled = 1
)

func (s Sampled) String() string {
	switch s {
	case SampledFalse:
		return "SampledFalse"
	case SampledUndefined:
		return "SampledUndefined"
	case SampledTrue:
		return "SampledTrue"
	default:
		return fmt.Sprintf("SampledInvalid(%d)", s)
	}
}

// Bool returns true if the sample decision is SampledTrue, false otherwise.
func (s Sampled) Bool() bool {
	return s == SampledTrue
}

// A SpanOption is a function that can modify the properties of a span.
type SpanOption func(s *Span)

// The TransactionName option sets the name of the current transaction.
//
// A span tree has a single transaction name, therefore using this option when
// starting a span affects the span tree as a whole, potentially overwriting a
// name set previously.
func TransactionName(name string) SpanOption {
	return func(s *Span) {
		hubFromContext(s.Context()).Scope().SetTransaction(name)
	}
}

// OpName sets the operation name for a given span.
func OpName(name string) SpanOption {
	return func(s *Span) {
		s.Op = name
	}
}

// TransctionSource sets the source of the transaction name.
func TransctionSource(source TransactionSource) SpanOption {
	return func(s *Span) {
		s.Source = source
	}
}

// ContinueFromRequest returns a span option that updates the span to continue
// an existing trace. If it cannot detect an existing trace in the request, the
// span will be left unchanged.
//
// ContinueFromRequest is an alias for:
//
// ContinueFromHeaders(r.Header.Get(SentryTraceHeader), r.Header.Get(SentryBaggageHeader)).
func ContinueFromRequest(r *http.Request) SpanOption {
	return ContinueFromHeaders(r.Header.Get(SentryTraceHeader), r.Header.Get(SentryBaggageHeader))
}

// ContinueFromHeaders returns a span option that updates the span to continue
// an existing TraceID and propagates the Dynamic Sampling context.
func ContinueFromHeaders(trace, baggage string) SpanOption {
	return func(s *Span) {
		if trace != "" {
			s.updateFromSentryTrace([]byte(trace))
		}
		if baggage != "" {
			s.updateFromBaggage([]byte(baggage))
		}

		// In case a sentry-trace header is present but there are no sentry-related
		// values in the baggage, create an empty, frozen DynamicSamplingContext.
		if trace != "" && !s.dynamicSamplingContext.HasEntries() {
			s.dynamicSamplingContext = DynamicSamplingContext{
				Frozen: true,
			}
		}
	}
}

// ContinueFromTrace returns a span option that updates the span to continue
// an existing TraceID.
func ContinueFromTrace(trace string) SpanOption {
	return func(s *Span) {
		if trace == "" {
			return
		}
		s.updateFromSentryTrace([]byte(trace))
	}
}

// spanContextKey is used to store span values in contexts.
type spanContextKey struct{}

// TransactionFromContext returns the root span of the current transaction. It
// returns nil if no transaction is tracked in the context.
func TransactionFromContext(ctx context.Context) *Span {
	if span, ok := ctx.Value(spanContextKey{}).(*Span); ok {
		return span.recorder.root()
	}
	return nil
}

// spanFromContext returns the last span stored in the context or a dummy
// non-nil span.
//
// TODO(tracing): consider exporting this. Without this, users cannot retrieve a
// span from a context since spanContextKey is not exported.
//
// This can be added retroactively, and in the meantime think better whether it
// should return nil (like GetHubFromContext), always non-nil (like
// HubFromContext), or both: two exported functions.
//
// Note the equivalence:
//
//	SpanFromContext(ctx).StartChild(...) === StartSpan(ctx, ...)
//
// So we don't aim spanFromContext at creating spans, but mutating existing
// spans that you'd have no access otherwise (because it was created in code you
// do not control, for example SDK auto-instrumentation).
//
// For now we provide TransactionFromContext, which solves the more common case
// of setting tags, etc, on the current transaction.
func spanFromContext(ctx context.Context) *Span {
	if span, ok := ctx.Value(spanContextKey{}).(*Span); ok {
		return span
	}
	return nil
}

// StartTransaction will create a transaction (root span) if there's no existing
// transaction in the context otherwise, it will return the existing transaction.
func StartTransaction(ctx context.Context, name string, options ...SpanOption) *Span {
	currentTransaction, exists := ctx.Value(spanContextKey{}).(*Span)
	if exists {
		return currentTransaction
	}

	options = append(options, TransactionName(name))
	return StartSpan(
		ctx,
		"",
		options...,
	)
}<|MERGE_RESOLUTION|>--- conflicted
+++ resolved
@@ -211,11 +211,6 @@
 	s.Tags[name] = value
 }
 
-<<<<<<< HEAD
-// IsTransaction checks if the given span is a transaction.
-func (s *Span) IsTransaction() bool {
-	return s.isTransaction
-=======
 // SetData sets a data on the span. It is recommended to use SetData instead of
 // accessing the data map directly as SetData takes care of initializing the map
 // when necessary.
@@ -224,7 +219,11 @@
 		s.Data = make(map[string]interface{})
 	}
 	s.Data[name] = value
->>>>>>> 946b5561
+}
+
+// IsTransaction checks if the given span is a transaction.
+func (s *Span) IsTransaction() bool {
+	return s.isTransaction
 }
 
 // TODO(tracing): maybe add shortcuts to get/set transaction name. Right now the
