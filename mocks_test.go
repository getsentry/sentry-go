package sentry

import (
	"sync"
	"time"
)

type ScopeMock struct {
	breadcrumb      *Breadcrumb
	shouldDropEvent bool
}

func (scope *ScopeMock) AddBreadcrumb(breadcrumb *Breadcrumb, _ int) {
	scope.breadcrumb = breadcrumb
}

<<<<<<< HEAD
func (scope *ScopeMock) ApplyToEvent(event *Event, hint *EventHint, client *Client) *Event {
=======
func (scope *ScopeMock) ApplyToEvent(event *Event, _ *EventHint) *Event {
>>>>>>> 23c5137c
	if scope.shouldDropEvent {
		return nil
	}
	return event
}

type TransportMock struct {
	mu        sync.Mutex
	events    []*Event
	lastEvent *Event
}

func (t *TransportMock) Configure(_ ClientOptions) {}
func (t *TransportMock) SendEvent(event *Event) {
	t.mu.Lock()
	defer t.mu.Unlock()
	t.events = append(t.events, event)
	t.lastEvent = event
}
func (t *TransportMock) Flush(_ time.Duration) bool {
	return true
}
func (t *TransportMock) Events() []*Event {
	t.mu.Lock()
	defer t.mu.Unlock()
	return t.events
}<|MERGE_RESOLUTION|>--- conflicted
+++ resolved
@@ -14,11 +14,7 @@
 	scope.breadcrumb = breadcrumb
 }
 
-<<<<<<< HEAD
 func (scope *ScopeMock) ApplyToEvent(event *Event, hint *EventHint, client *Client) *Event {
-=======
-func (scope *ScopeMock) ApplyToEvent(event *Event, _ *EventHint) *Event {
->>>>>>> 23c5137c
 	if scope.shouldDropEvent {
 		return nil
 	}
