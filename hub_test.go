--- conflicted
+++ resolved
@@ -124,13 +124,8 @@
 func TestWithScopeBindClient(t *testing.T) {
 	hub, client, _ := setupHubTest()
 
-<<<<<<< HEAD
 	hub.WithScope(func(_ *Scope) {
-		newClient, _ := NewClient(ClientOptions{Dsn: testDsn, Transport: &TransportMock{}})
-=======
-	hub.WithScope(func(scope *Scope) {
 		newClient, _ := NewClient(ClientOptions{Dsn: testDsn, Transport: &MockTransport{}})
->>>>>>> cfbfc6b3
 		hub.BindClient(newClient)
 		if hub.stackTop().client != newClient {
 			t.Error("should use newly bound client")
