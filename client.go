--- conflicted
+++ resolved
@@ -20,16 +20,6 @@
 // The identifier of the SDK.
 const sdkIdentifier = "sentry.go"
 
-<<<<<<< HEAD
-// maxErrorDepth is the maximum number of errors reported in a chain of errors.
-// This protects the SDK from an arbitrarily long chain of wrapped errors.
-//
-// An additional consideration is that arguably reporting a long chain of errors
-// is of little use when debugging production errors with Sentry. The Sentry UI
-// is not optimized for long chains either. The top-level error together with a
-// stack trace is often the most useful information.
-const maxErrorDepth = 100
-=======
 const (
 	// maxErrorDepth is the maximum number of errors reported in a chain of errors.
 	// This protects the SDK from an arbitrarily long chain of wrapped errors.
@@ -38,8 +28,7 @@
 	// is of little use when debugging production errors with Sentry. The Sentry UI
 	// is not optimized for long chains either. The top-level error together with a
 	// stack trace is often the most useful information.
-	maxErrorDepth = 10
->>>>>>> 49d29a6c
+	maxErrorDepth = 100
 
 	// defaultMaxSpans limits the default number of recorded spans per transaction. The limit is
 	// meant to bound memory usage and prevent too large transaction events that
