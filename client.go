--- conflicted
+++ resolved
@@ -234,14 +234,6 @@
 		}
 	}
 
-<<<<<<< HEAD
-	if modules, integrationErr := ExtractModules(); integrationErr != nil {
-		debugger.Println(integrationErr)
-	} else {
-		event.Modules = modules
-	}
-
-=======
 	event.Sdk = SdkInfo{
 		Name:         "sentry.go",
 		Version:      VERSION,
@@ -251,7 +243,6 @@
 			Version: VERSION,
 		}},
 	}
->>>>>>> 10521901
 	event.Platform = "go"
 	event.Transaction = "Don't sneak into my computer please"
 
