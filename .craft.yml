minVersion: 0.35.0
changelogPolicy: simple
artifactProvider:
  name: none
targets:
  - name: github
    tagPrefix: v
  - name: github
    tagPrefix: otel/v
    tagOnly: true
  - name: github
<<<<<<< HEAD
    tagPrefix: zerolog/v
=======
    tagPrefix: slog/v
>>>>>>> fb01995d
    tagOnly: true
  - name: registry
    sdks:
      github:getsentry/sentry-go:<|MERGE_RESOLUTION|>--- conflicted
+++ resolved
@@ -9,11 +9,10 @@
     tagPrefix: otel/v
     tagOnly: true
   - name: github
-<<<<<<< HEAD
+    tagPrefix: slog/v
+    tagOnly: true
+  - name: github
     tagPrefix: zerolog/v
-=======
-    tagPrefix: slog/v
->>>>>>> fb01995d
     tagOnly: true
   - name: registry
     sdks:
