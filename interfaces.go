package sentry

import (
	"context"
	"encoding/json"
	"fmt"
	"net"
	"net/http"
	"strings"
	"time"
)

// Protocol Docs (kinda)
// https://github.com/getsentry/rust-sentry-types/blob/master/src/protocol/v7.rs

// Level marks the severity of the event
type Level string

// transactionType is the type of a transaction event.
const transactionType = "transaction"

const (
	LevelDebug   Level = "debug"
	LevelInfo    Level = "info"
	LevelWarning Level = "warning"
	LevelError   Level = "error"
	LevelFatal   Level = "fatal"
)

// https://docs.sentry.io/development/sdk-dev/event-payloads/sdk/
type SdkInfo struct {
	Name         string       `json:"name,omitempty"`
	Version      string       `json:"version,omitempty"`
	Integrations []string     `json:"integrations,omitempty"`
	Packages     []SdkPackage `json:"packages,omitempty"`
}

type SdkPackage struct {
	Name    string `json:"name,omitempty"`
	Version string `json:"version,omitempty"`
}

// TODO: This type could be more useful, as map of interface{} is too generic
// and requires a lot of type assertions in beforeBreadcrumb calls
// plus it could just be `map[string]interface{}` then
type BreadcrumbHint map[string]interface{}

// https://docs.sentry.io/development/sdk-dev/event-payloads/breadcrumbs/
type Breadcrumb struct {
	Category  string                 `json:"category,omitempty"`
	Data      map[string]interface{} `json:"data,omitempty"`
	Level     Level                  `json:"level,omitempty"`
	Message   string                 `json:"message,omitempty"`
	Timestamp time.Time              `json:"timestamp"`
	Type      string                 `json:"type,omitempty"`
}

func (b *Breadcrumb) MarshalJSON() ([]byte, error) {
	type alias Breadcrumb
	// encoding/json doesn't support the "omitempty" option for struct types.
	// See https://golang.org/issues/11939.
	// This implementation of MarshalJSON shadows the original Timestamp field
	// forcing it to be omitted when the Timestamp is the zero value of
	// time.Time.
	if b.Timestamp.IsZero() {
		return json.Marshal(&struct {
			*alias
			Timestamp json.RawMessage `json:"timestamp,omitempty"`
		}{
			alias: (*alias)(b),
		})
	}
	return json.Marshal((*alias)(b))
}

// https://docs.sentry.io/development/sdk-dev/event-payloads/user/
type User struct {
	Email     string `json:"email,omitempty"`
	ID        string `json:"id,omitempty"`
	IPAddress string `json:"ip_address,omitempty"`
	Username  string `json:"username,omitempty"`
}

// https://docs.sentry.io/development/sdk-dev/event-payloads/request/
type Request struct {
	URL         string            `json:"url,omitempty"`
	Method      string            `json:"method,omitempty"`
	Data        string            `json:"data,omitempty"`
	QueryString string            `json:"query_string,omitempty"`
	Cookies     string            `json:"cookies,omitempty"`
	Headers     map[string]string `json:"headers,omitempty"`
	Env         map[string]string `json:"env,omitempty"`
}

// NewRequest returns a new Sentry Request from the given http.Request.
//
// NewRequest avoids operations that depend on network access. In particular, it
// does not read r.Body.
func NewRequest(r *http.Request) *Request {
	protocol := schemeHTTP
	if r.TLS != nil || r.Header.Get("X-Forwarded-Proto") == "https" {
		protocol = schemeHTTPS
	}
	url := fmt.Sprintf("%s://%s%s", protocol, r.Host, r.URL.Path)

	// We read only the first Cookie header because of the specification:
	// https://tools.ietf.org/html/rfc6265#section-5.4
	// When the user agent generates an HTTP request, the user agent MUST NOT
	// attach more than one Cookie header field.
	cookies := r.Header.Get("Cookie")

	headers := make(map[string]string, len(r.Header))
	for k, v := range r.Header {
		headers[k] = strings.Join(v, ",")
	}
	headers["Host"] = r.Host

	var env map[string]string
	if addr, port, err := net.SplitHostPort(r.RemoteAddr); err == nil {
		env = map[string]string{"REMOTE_ADDR": addr, "REMOTE_PORT": port}
	}

	return &Request{
		URL:         url,
		Method:      r.Method,
		QueryString: r.URL.RawQuery,
		Cookies:     cookies,
		Headers:     headers,
		Env:         env,
	}
}

// https://docs.sentry.io/development/sdk-dev/event-payloads/exception/
type Exception struct {
	Type          string      `json:"type,omitempty"`
	Value         string      `json:"value,omitempty"`
	Module        string      `json:"module,omitempty"`
	ThreadID      string      `json:"thread_id,omitempty"`
	Stacktrace    *Stacktrace `json:"stacktrace,omitempty"`
	RawStacktrace *Stacktrace `json:"raw_stacktrace,omitempty"`
}

type EventID string

// Event is the fundamental data structure that is sent to Sentry.
type Event struct {
	Breadcrumbs []*Breadcrumb          `json:"breadcrumbs,omitempty"`
	Contexts    map[string]interface{} `json:"contexts,omitempty"`
	Dist        string                 `json:"dist,omitempty"`
	Environment string                 `json:"environment,omitempty"`
	EventID     EventID                `json:"event_id,omitempty"`
	Extra       map[string]interface{} `json:"extra,omitempty"`
	Fingerprint []string               `json:"fingerprint,omitempty"`
	Level       Level                  `json:"level,omitempty"`
	Message     string                 `json:"message,omitempty"`
	Platform    string                 `json:"platform,omitempty"`
	Release     string                 `json:"release,omitempty"`
	Sdk         SdkInfo                `json:"sdk,omitempty"`
	ServerName  string                 `json:"server_name,omitempty"`
	Threads     []Thread               `json:"threads,omitempty"`
	Tags        map[string]string      `json:"tags,omitempty"`
	Timestamp   time.Time              `json:"timestamp"`
	Transaction string                 `json:"transaction,omitempty"`
	User        User                   `json:"user,omitempty"`
	Logger      string                 `json:"logger,omitempty"`
	Modules     map[string]string      `json:"modules,omitempty"`
	Request     *Request               `json:"request,omitempty"`
	Exception   []Exception            `json:"exception,omitempty"`

	// Experimental: This is part of a beta feature of the SDK. The fields below
	// are only relevant for transactions.
	Type           string    `json:"type,omitempty"`
	StartTimestamp time.Time `json:"start_timestamp"`
	Spans          []*Span   `json:"spans,omitempty"`
}

// MarshalJSON converts the Event struct to JSON.
func (e *Event) MarshalJSON() ([]byte, error) {
	// event aliases Event to allow calling json.Marshal without an infinite
	// loop. It preserves all fields of Event while none of the attached
	// methods.
	type event Event

	// Transactions are marshaled in the standard way how json.Marshal works.
	if e.Type == transactionType {
		return json.Marshal((*event)(e))
	}
<<<<<<< HEAD

	// errorEvent is like Event with some shadowed fields for customizing the
	// JSON serialization of regular "error events".
	type errorEvent struct {
		*event

		// encoding/json doesn't support the omitempty option for struct types.
		// See https://golang.org/issues/11939.
		// We shadow the original Event.Timestamp field with a json.RawMessage.
		// This allows us to include the timestamp when non-zero and omit it
		// otherwise.
		Timestamp json.RawMessage `json:"timestamp,omitempty"`

		// The fields below are not part of the regular "error events" and only
		// make sense to be sent for transactions. They shadow the respective
		// fields in Event and are meant to remain nil, triggering the omitempty
		// behavior.
		Type           json.RawMessage `json:"type,omitempty"`
		StartTimestamp json.RawMessage `json:"start_timestamp,omitempty"`
		Spans          json.RawMessage `json:"spans,omitempty"`
	}

	x := &errorEvent{event: (*event)(e)}
	if !e.Timestamp.IsZero() {
		x.Timestamp = append(x.Timestamp, '"')
		x.Timestamp = e.Timestamp.UTC().AppendFormat(x.Timestamp, time.RFC3339Nano)
		x.Timestamp = append(x.Timestamp, '"')
	}
	return json.Marshal(x)
=======
	return json.Marshal((*alias)(e))
>>>>>>> 13e3ab14
}

func NewEvent() *Event {
	event := Event{
		Contexts: make(map[string]interface{}),
		Extra:    make(map[string]interface{}),
		Tags:     make(map[string]string),
		Modules:  make(map[string]string),
	}
	return &event
}

type Thread struct {
	ID            string      `json:"id,omitempty"`
	Name          string      `json:"name,omitempty"`
	Stacktrace    *Stacktrace `json:"stacktrace,omitempty"`
	RawStacktrace *Stacktrace `json:"raw_stacktrace,omitempty"`
	Crashed       bool        `json:"crashed,omitempty"`
	Current       bool        `json:"current,omitempty"`
}

type EventHint struct {
	Data               interface{}
	EventID            string
	OriginalException  error
	RecoveredException interface{}
	Context            context.Context
	Request            *http.Request
	Response           *http.Response
}

// TraceContext describes the context of the trace.
//
// Experimental: This is part of a beta feature of the SDK.
type TraceContext struct {
	TraceID     string `json:"trace_id"`
	SpanID      string `json:"span_id"`
	Op          string `json:"op,omitempty"`
	Description string `json:"description,omitempty"`
	Status      string `json:"status,omitempty"`
}

// Span describes a timed unit of work in a trace.
//
// Experimental: This is part of a beta feature of the SDK.
type Span struct {
	TraceID        string            `json:"trace_id"`
	SpanID         string            `json:"span_id"`
	ParentSpanID   string            `json:"parent_span_id,omitempty"`
	Op             string            `json:"op,omitempty"`
	Description    string            `json:"description,omitempty"`
	Status         string            `json:"status,omitempty"`
	Tags           map[string]string `json:"tags,omitempty"`
	StartTimestamp time.Time         `json:"start_timestamp"`
	EndTimestamp   time.Time         `json:"timestamp"`
}<|MERGE_RESOLUTION|>--- conflicted
+++ resolved
@@ -185,7 +185,6 @@
 	if e.Type == transactionType {
 		return json.Marshal((*event)(e))
 	}
-<<<<<<< HEAD
 
 	// errorEvent is like Event with some shadowed fields for customizing the
 	// JSON serialization of regular "error events".
@@ -215,9 +214,6 @@
 		x.Timestamp = append(x.Timestamp, '"')
 	}
 	return json.Marshal(x)
-=======
-	return json.Marshal((*alias)(e))
->>>>>>> 13e3ab14
 }
 
 func NewEvent() *Event {
