--- conflicted
+++ resolved
@@ -892,7 +892,6 @@
 	StartSpan(context.Background(), "op", TransctionSource("src"))
 }
 
-<<<<<<< HEAD
 // This test checks that there are no concurrent reads/writes to
 // substructures in scope.contexts.
 // See https://github.com/getsentry/sentry-go/issues/570 for more details.
@@ -934,7 +933,8 @@
 	}()
 
 	wg.Wait()
-=======
+}
+  
 func TestAdjustingTransactionSourceBeforeSending(t *testing.T) {
 	tests := []struct {
 		name                   string
@@ -979,5 +979,4 @@
 			assertEqual(t, event.TransactionInfo.Source, tt.wantTransactionSource)
 		})
 	}
->>>>>>> eec094e9
 }