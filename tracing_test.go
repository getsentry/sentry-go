--- conflicted
+++ resolved
@@ -313,7 +313,30 @@
 	}
 }
 
-<<<<<<< HEAD
+func TestSetTag(t *testing.T) {
+	ctx := NewTestContext(ClientOptions{
+		EnableTracing: true,
+	})
+	span := StartSpan(ctx, "Test Span")
+	span.SetTag("key", "value")
+
+	if (span.Tags == nil) || (span.Tags["key"] != "value") {
+		t.Fatalf("Tags mismatch, got %v", span.Tags)
+	}
+}
+
+func TestSetData(t *testing.T) {
+	ctx := NewTestContext(ClientOptions{
+		EnableTracing: true,
+	})
+	span := StartSpan(ctx, "Test Span")
+	span.SetData("key", "value")
+
+	if (span.Data == nil) || (span.Data["key"] != "value") {
+		t.Fatalf("Data mismatch, got %v", span.Data)
+	}
+}
+
 func TestIsTransaction(t *testing.T) {
 	ctx := NewTestContext(ClientOptions{
 		EnableTracing: true,
@@ -327,30 +350,7 @@
 	span := transaction.StartChild("Test Span")
 	if span.IsTransaction() {
 		t.Fatalf("span.IsTransaction() = true, want false")
-=======
-func TestSetTag(t *testing.T) {
-	ctx := NewTestContext(ClientOptions{
-		EnableTracing: true,
-	})
-	span := StartSpan(ctx, "Test Span")
-	span.SetTag("key", "value")
-
-	if (span.Tags == nil) || (span.Tags["key"] != "value") {
-		t.Fatalf("Tags mismatch, got %v", span.Tags)
-	}
-}
-
-func TestSetData(t *testing.T) {
-	ctx := NewTestContext(ClientOptions{
-		EnableTracing: true,
-	})
-	span := StartSpan(ctx, "Test Span")
-	span.SetData("key", "value")
-
-	if (span.Data == nil) || (span.Data["key"] != "value") {
-		t.Fatalf("Data mismatch, got %v", span.Data)
->>>>>>> 946b5561
-	}
+  }
 }
 
 // testContextKey is used to store a value in a context so that we can check
