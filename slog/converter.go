package sentryslog

import (
	"encoding"
	"fmt"
	"log/slog"
	"math"
	"net/http"
	"strconv"
	"time"

	"github.com/getsentry/sentry-go"
	"github.com/getsentry/sentry-go/attribute"
)

var (
	sourceKey = "source"
	errorKeys = map[string]struct{}{
		"error": {},
		"err":   {},
	}
	name = "slog"
)

type Converter func(addSource bool, replaceAttr func(groups []string, a slog.Attr) slog.Attr, loggerAttr []slog.Attr, groups []string, record *slog.Record, hub *sentry.Hub) *sentry.Event

func DefaultConverter(addSource bool, replaceAttr func(groups []string, a slog.Attr) slog.Attr, loggerAttr []slog.Attr, groups []string, record *slog.Record, _ *sentry.Hub) *sentry.Event {
	// aggregate all attributes
	attrs := appendRecordAttrsToAttrs(loggerAttr, groups, record)

	// developer formatters
	if addSource {
		attrs = append(attrs, source(sourceKey, record))
	}
	attrs = replaceAttrs(replaceAttr, []string{}, attrs...)
	attrs = removeEmptyAttrs(attrs)
	attrs, err := extractError(attrs)

	// handler formatter
	event := sentry.NewEvent()
	event.Timestamp = record.Time.UTC()
	event.Level = LogLevels[record.Level]
	event.Message = record.Message
	event.Logger = name
	event.SetException(err, 10)

	for i := range attrs {
		attrToSentryEvent(attrs[i], event)
	}

	return event
}

func attrToSentryEvent(attr slog.Attr, event *sentry.Event) {
	k := attr.Key
	v := attr.Value
	kind := v.Kind()

	switch {
	case k == "dist" && kind == slog.KindString:
		event.Dist = v.String()
	case k == "environment" && kind == slog.KindString:
		event.Environment = v.String()
	case k == "event_id" && kind == slog.KindString:
		event.EventID = sentry.EventID(v.String())
	case k == "platform" && kind == slog.KindString:
		event.Platform = v.String()
	case k == "release" && kind == slog.KindString:
		event.Release = v.String()
	case k == "server_name" && kind == slog.KindString:
		event.ServerName = v.String()
	case k == "tags" && kind == slog.KindGroup:
		event.Tags = attrsToString(v.Group()...)
	case k == "transaction" && kind == slog.KindString:
		event.Transaction = v.String()
	case k == "user" && kind == slog.KindGroup:
		handleUserAttributes(v, event)
	case k == "request" && kind == slog.KindAny:
		handleRequestAttributes(v, event)
	case k == "fingerprint" && kind == slog.KindAny:
		handleFingerprint(v, event)
	case kind == slog.KindGroup:
		event.Extra[k] = attrsToMap(v.Group()...)
	default:
		event.Extra[k] = v.Any()
	}
}

func handleUserAttributes(v slog.Value, event *sentry.Event) {
	data := attrsToString(v.Group()...)
	if id, ok := data["id"]; ok {
		event.User.ID = id
		delete(data, "id")
	}
	if email, ok := data["email"]; ok {
		event.User.Email = email
		delete(data, "email")
	}
	if ipAddress, ok := data["ip_address"]; ok {
		event.User.IPAddress = ipAddress
		delete(data, "ip_address")
	}
	if username, ok := data["username"]; ok {
		event.User.Username = username
		delete(data, "username")
	}
	if name, ok := data["name"]; ok {
		event.User.Name = name
		delete(data, "name")
	}
	event.User.Data = data
}

func handleRequestAttributes(v slog.Value, event *sentry.Event) {
	if req, ok := v.Any().(http.Request); ok {
		event.Request = sentry.NewRequest(&req)
	} else if req, ok := v.Any().(*http.Request); ok {
		event.Request = sentry.NewRequest(req)
	} else {
		if tm, ok := v.Any().(encoding.TextMarshaler); ok {
			data, err := tm.MarshalText()
			if err == nil {
				event.User.Data["request"] = string(data)
			} else {
				event.User.Data["request"] = fmt.Sprintf("%v", v.Any())
			}
		}
	}
}

<<<<<<< HEAD
func attrToSentryLog(group string, a slog.Attr) []attribute.Builder {
	key := group + a.Key
	switch a.Value.Kind() {
	case slog.KindAny:
		return []attribute.Builder{attribute.String(key, fmt.Sprintf("%+v", a.Value.Any()))}
	case slog.KindBool:
		return []attribute.Builder{attribute.Bool(key, a.Value.Bool())}
	case slog.KindDuration:
		return []attribute.Builder{attribute.String(key, a.Value.Duration().String())}
	case slog.KindFloat64:
		return []attribute.Builder{attribute.Float64(key, a.Value.Float64())}
	case slog.KindInt64:
		return []attribute.Builder{attribute.Int64(key, a.Value.Int64())}
	case slog.KindString:
		return []attribute.Builder{attribute.String(key, a.Value.String())}
	case slog.KindTime:
		return []attribute.Builder{attribute.String(key, a.Value.Time().Format(time.RFC3339))}
	case slog.KindUint64:
		val := a.Value.Uint64()
		if val <= math.MaxInt64 {
			return []attribute.Builder{attribute.Int64(key, int64(val))}
		} else {
			return []attribute.Builder{attribute.String(key, strconv.FormatUint(val, 10))}
		}
	case slog.KindLogValuer:
		return []attribute.Builder{attribute.String(key, a.Value.LogValuer().LogValue().String())}
	case slog.KindGroup:
		// Handle nested group attributes
		var attrs []attribute.Builder
		groupPrefix := key
		if groupPrefix != "" {
			groupPrefix += "."
		}
		for _, subAttr := range a.Value.Group() {
			attrs = append(attrs, attrToSentryLog(groupPrefix, subAttr)...)
		}
		return attrs
	}

	sentry.DebugLogger.Printf("Invalid type: dropping attribute with key: %v and value: %v", a.Key, a.Value)
	return []attribute.Builder{}
=======
func handleFingerprint(v slog.Value, event *sentry.Event) {
	if fingerprint, ok := v.Any().([]string); ok {
		event.Fingerprint = fingerprint
	}
>>>>>>> f28f4987
}<|MERGE_RESOLUTION|>--- conflicted
+++ resolved
@@ -128,7 +128,12 @@
 	}
 }
 
-<<<<<<< HEAD
+func handleFingerprint(v slog.Value, event *sentry.Event) {
+	if fingerprint, ok := v.Any().([]string); ok {
+		event.Fingerprint = fingerprint
+	}
+}
+
 func attrToSentryLog(group string, a slog.Attr) []attribute.Builder {
 	key := group + a.Key
 	switch a.Value.Kind() {
@@ -170,10 +175,4 @@
 
 	sentry.DebugLogger.Printf("Invalid type: dropping attribute with key: %v and value: %v", a.Key, a.Value)
 	return []attribute.Builder{}
-=======
-func handleFingerprint(v slog.Value, event *sentry.Event) {
-	if fingerprint, ok := v.Any().([]string); ok {
-		event.Fingerprint = fingerprint
-	}
->>>>>>> f28f4987
 }