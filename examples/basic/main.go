package main

import (
	"encoding/json"
	"errors"
	"fmt"
	"strconv"
	"time"

	"github.com/getsentry/sentry-go"
	sentryintegrations "github.com/getsentry/sentry-go/integrations"
)

func prettyPrint(v interface{}) string {
	pp, _ := json.MarshalIndent(v, "", "  ")
	return string(pp)
}

type DevNullTransport struct{}

func (t *DevNullTransport) Configure(options sentry.ClientOptions) {
	dsn, _ := sentry.NewDsn(options.Dsn)
	fmt.Println()
	fmt.Println("Store Endpoint:", dsn.StoreAPIURL())
	fmt.Println("Headers:", dsn.RequestHeaders())
	fmt.Println()
}
func (t *DevNullTransport) SendEvent(event *sentry.Event) {
	fmt.Println("Faked Transport")
}

func (t *DevNullTransport) Flush(timeout time.Duration) bool {
	return true
}

func recoverHandler() {
	defer sentry.Recover()
	panic("ups")
}

func beforeSend() {
	sentry.CaptureMessage("Drop me!")
}

func captureMessage() {
	sentry.CaptureMessage("say what again. SAY WHAT again")
}

func configureScope() {
	sentry.ConfigureScope(func(scope *sentry.Scope) {
		scope.SetExtra("oristhis", "justfantasy")
		scope.SetTag("isthis", "reallife")
		scope.SetLevel(sentry.LevelFatal)
		scope.SetUser(sentry.User{
			ID: "1337",
		})
	})
}

func withScope() {
	sentry.WithScope(func(scope *sentry.Scope) {
		scope.SetLevel(sentry.LevelFatal)
		sentry.CaptureException(errors.New("say what again. SAY WHAT again"))
	})
}

func addBreadcrumbs() {
	sentry.AddBreadcrumb(&sentry.Breadcrumb{
		Message: "Random breadcrumb 1",
	})

	sentry.AddBreadcrumb(&sentry.Breadcrumb{
		Message: "Random breadcrumb 2",
	})

	sentry.AddBreadcrumb(&sentry.Breadcrumb{
		Message: "Random breadcrumb 3",
	})
}

func withScopeAndConfigureScope() {
	sentry.WithScope(func(scope *sentry.Scope) {
		sentry.ConfigureScope(func(scope *sentry.Scope) {
			scope.SetExtras(map[string]interface{}{
				"istillcant": 42,
				"believe":    "that",
			})
			scope.SetTags(map[string]string{
				"italready": "works",
				"just":      "likethat",
			})
		})

		sentry.CaptureEvent(&sentry.Event{
			Message: "say what again. SAY WHAT again",
		})
	})
}

type CustomComplexError struct {
	Message      string
	AnswerToLife int
}

func (e CustomComplexError) Error() string {
	return "CustomComplexError: " + e.Message
}

func (e CustomComplexError) GimmeMoreData() string {
	return strconv.Itoa(e.AnswerToLife)
}

func eventHint() {
	sentry.CaptureException(CustomComplexError{Message: "Captured", AnswerToLife: 42})
}

func main() {
	if err := sentry.Init(sentry.ClientOptions{
		Dsn: "https://14830a963b1e4c20ad90e47289c1fe98@sentry.io/1419836",
		BeforeSend: func(event *sentry.Event, hint *sentry.EventHint) *sentry.Event {
			if event.Message == "Drop me!" {
				return nil
			}

			if ex, ok := hint.OriginalException.(CustomComplexError); ok {
				event.Message = event.Message + " - " + ex.GimmeMoreData()
			}

			fmt.Printf("%s\n\n", prettyPrint(event))

			return event
		},
		BeforeBreadcrumb: func(breadcrumb *sentry.Breadcrumb, _ *sentry.BreadcrumbHint) *sentry.Breadcrumb {
			if breadcrumb.Message == "Random breadcrumb 3" {
				breadcrumb.Message = "Not so random breadcrumb 3"
			}

			fmt.Printf("%s\n\n", prettyPrint(breadcrumb))

			return breadcrumb
		},
		SampleRate: 1,
		Transport:  new(DevNullTransport),
		Integrations: []sentry.Integration{
<<<<<<< HEAD
			new(sentryIntegrations.EnvironmentIntegration),
			new(sentryIntegrations.ModulesIntegration),
=======
			new(sentryintegrations.EnvironmentIntegration),
>>>>>>> 05f3d17a
		},
	}); err != nil {
		panic(err)
	}

	beforeSend()
	configureScope()
	withScope()
	captureMessage()
	addBreadcrumbs()
	withScopeAndConfigureScope()
	recoverHandler()
	eventHint()
}<|MERGE_RESOLUTION|>--- conflicted
+++ resolved
@@ -142,12 +142,8 @@
 		SampleRate: 1,
 		Transport:  new(DevNullTransport),
 		Integrations: []sentry.Integration{
-<<<<<<< HEAD
 			new(sentryIntegrations.EnvironmentIntegration),
 			new(sentryIntegrations.ModulesIntegration),
-=======
-			new(sentryintegrations.EnvironmentIntegration),
->>>>>>> 05f3d17a
 		},
 	}); err != nil {
 		panic(err)
