package sentry

import (
	"net/http"
	"net/http/httptest"
	"testing"
	"time"
)

//nolint: gochecknoglobals
var testNow = time.Now().UTC()

func fillScopeWithData(scope *Scope) *Scope {
	scope.breadcrumbs = []*Breadcrumb{{Timestamp: testNow, Message: "scopeBreadcrumbMessage"}}
	scope.user = User{ID: "1337"}
	scope.tags = map[string]string{"scopeTagKey": "scopeTagValue"}
	scope.contexts = map[string]interface{}{"scopeContextsKey": "scopeContextsValue"}
	scope.extra = map[string]interface{}{"scopeExtraKey": "scopeExtraValue"}
	scope.fingerprint = []string{"scopeFingerprintOne", "scopeFingerprintTwo"}
	scope.level = LevelDebug
	scope.transaction = "wat"
	scope.request = httptest.NewRequest("GET", "/wat", nil)
	return scope
}

func fillEventWithData(event *Event) *Event {
	event.Breadcrumbs = []*Breadcrumb{{Timestamp: testNow, Message: "eventBreadcrumbMessage"}}
	event.User = User{ID: "42"}
	event.Tags = map[string]string{"eventTagKey": "eventTagValue"}
	event.Contexts = map[string]interface{}{"eventContextsKey": "eventContextsValue"}
	event.Extra = map[string]interface{}{"eventExtraKey": "eventExtraValue"}
	event.Fingerprint = []string{"eventFingerprintOne", "eventFingerprintTwo"}
	event.Level = LevelInfo
	event.Transaction = "aye"
	event.Request = &Request{URL: "aye"}
	return event
}

func TestScopeSetUser(t *testing.T) {
	scope := NewScope()
	scope.SetUser(User{ID: "foo"})
	assertEqual(t, User{ID: "foo"}, scope.user)
}

func TestScopeSetUserOverrides(t *testing.T) {
	scope := NewScope()
	scope.SetUser(User{ID: "foo"})
	scope.SetUser(User{ID: "bar"})

	assertEqual(t, User{ID: "bar"}, scope.user)
}

func TestScopeSetRequest(t *testing.T) {
	r := httptest.NewRequest("GET", "/foo", nil)
	scope := NewScope()
	scope.SetRequest(r)

	assertEqual(t, r, scope.request)
}

func TestScopeSetRequestOverrides(t *testing.T) {
	r1 := httptest.NewRequest("GET", "/foo", nil)
	r2 := httptest.NewRequest("GET", "/bar", nil)
	scope := NewScope()
	scope.SetRequest(r1)
	scope.SetRequest(r2)

	assertEqual(t, r2, scope.request)
}

func TestScopeSetTag(t *testing.T) {
	scope := NewScope()
	scope.SetTag("a", "foo")

	assertEqual(t, map[string]string{"a": "foo"}, scope.tags)
}

func TestScopeSetTagMerges(t *testing.T) {
	scope := NewScope()
	scope.SetTag("a", "foo")
	scope.SetTag("b", "bar")

	assertEqual(t, map[string]string{"a": "foo", "b": "bar"}, scope.tags)
}

func TestScopeSetTagOverrides(t *testing.T) {
	scope := NewScope()
	scope.SetTag("a", "foo")
	scope.SetTag("a", "bar")

	assertEqual(t, map[string]string{"a": "bar"}, scope.tags)
}

func TestScopeSetTags(t *testing.T) {
	scope := NewScope()
	scope.SetTags(map[string]string{"a": "foo"})

	assertEqual(t, map[string]string{"a": "foo"}, scope.tags)
}

func TestScopeSetTagsMerges(t *testing.T) {
	scope := NewScope()
	scope.SetTags(map[string]string{"a": "foo"})
	scope.SetTags(map[string]string{"b": "bar", "c": "baz"})

	assertEqual(t, map[string]string{"a": "foo", "b": "bar", "c": "baz"}, scope.tags)
}

func TestScopeSetTagsOverrides(t *testing.T) {
	scope := NewScope()
	scope.SetTags(map[string]string{"a": "foo"})
	scope.SetTags(map[string]string{"a": "bar", "b": "baz"})

	assertEqual(t, map[string]string{"a": "bar", "b": "baz"}, scope.tags)
}

func TestScopeRemoveTag(t *testing.T) {
	scope := NewScope()
	scope.SetTag("a", "foo")
	scope.SetTag("b", "bar")
	scope.RemoveTag("b")

	assertEqual(t, map[string]string{"a": "foo"}, scope.tags)
}

func TestScopeRemoveTagSkipsEmptyValues(t *testing.T) {
	scope := NewScope()
	scope.SetTag("a", "foo")
	scope.RemoveTag("b")

	assertEqual(t, map[string]string{"a": "foo"}, scope.tags)
}

func TestScopeRemoveTagOnEmptyScope(t *testing.T) {
	scope := NewScope()
	scope.RemoveTag("b")

	assertEqual(t, make(map[string]string), scope.tags)
}

func TestScopeSetContext(t *testing.T) {
	scope := NewScope()
	scope.SetContext("a", 1)

	assertEqual(t, map[string]interface{}{"a": 1}, scope.contexts)
}

func TestScopeSetContextMerges(t *testing.T) {
	scope := NewScope()
	scope.SetContext("a", "foo")
	scope.SetContext("b", 2)

	assertEqual(t, map[string]interface{}{"a": "foo", "b": 2}, scope.contexts)
}

func TestScopeSetContextOverrides(t *testing.T) {
	scope := NewScope()
	scope.SetContext("a", "foo")
	scope.SetContext("a", 2)

	assertEqual(t, map[string]interface{}{"a": 2}, scope.contexts)
}

func TestScopeSetContexts(t *testing.T) {
	scope := NewScope()
	scope.SetContexts(map[string]interface{}{"a": 1})

	assertEqual(t, map[string]interface{}{"a": 1}, scope.contexts)
}

func TestScopeSetContextsMerges(t *testing.T) {
	scope := NewScope()
	scope.SetContexts(map[string]interface{}{"a": "foo"})
	scope.SetContexts(map[string]interface{}{"b": 2, "c": 3})

	assertEqual(t, map[string]interface{}{"a": "foo", "b": 2, "c": 3}, scope.contexts)
}

func TestScopeSetContextsOverrides(t *testing.T) {
	scope := NewScope()
	scope.SetContexts(map[string]interface{}{"a": "foo"})
	scope.SetContexts(map[string]interface{}{"a": 2, "b": 3})

	assertEqual(t, map[string]interface{}{"a": 2, "b": 3}, scope.contexts)
}

func TestScopeRemoveContext(t *testing.T) {
	scope := NewScope()
	scope.SetContext("a", "foo")
	scope.SetContext("b", "bar")
	scope.RemoveContext("b")

	assertEqual(t, map[string]interface{}{"a": "foo"}, scope.contexts)
}

func TestScopeRemoveContextSkipsEmptyValues(t *testing.T) {
	scope := NewScope()
	scope.SetContext("a", "foo")
	scope.RemoveContext("b")

	assertEqual(t, map[string]interface{}{"a": "foo"}, scope.contexts)
}

func TestScopeRemoveContextOnEmptyScope(t *testing.T) {
	scope := NewScope()
	scope.RemoveContext("b")

	assertEqual(t, make(map[string]interface{}), scope.contexts)
}

func TestScopeSetExtra(t *testing.T) {
	scope := NewScope()
	scope.SetExtra("a", 1)

	assertEqual(t, map[string]interface{}{"a": 1}, scope.extra)
}

func TestScopeSetExtraMerges(t *testing.T) {
	scope := NewScope()
	scope.SetExtra("a", "foo")
	scope.SetExtra("b", 2)

	assertEqual(t, map[string]interface{}{"a": "foo", "b": 2}, scope.extra)
}

func TestScopeSetExtraOverrides(t *testing.T) {
	scope := NewScope()
	scope.SetExtra("a", "foo")
	scope.SetExtra("a", 2)

	assertEqual(t, map[string]interface{}{"a": 2}, scope.extra)
}

func TestScopeSetExtras(t *testing.T) {
	scope := NewScope()
	scope.SetExtras(map[string]interface{}{"a": 1})

	assertEqual(t, map[string]interface{}{"a": 1}, scope.extra)
}

func TestScopeSetExtrasMerges(t *testing.T) {
	scope := NewScope()
	scope.SetExtras(map[string]interface{}{"a": "foo"})
	scope.SetExtras(map[string]interface{}{"b": 2, "c": 3})

	assertEqual(t, map[string]interface{}{"a": "foo", "b": 2, "c": 3}, scope.extra)
}

func TestScopeSetExtrasOverrides(t *testing.T) {
	scope := NewScope()
	scope.SetExtras(map[string]interface{}{"a": "foo"})
	scope.SetExtras(map[string]interface{}{"a": 2, "b": 3})

	assertEqual(t, map[string]interface{}{"a": 2, "b": 3}, scope.extra)
}

func TestScopeRemoveExtra(t *testing.T) {
	scope := NewScope()
	scope.SetExtra("a", "foo")
	scope.SetExtra("b", "bar")
	scope.RemoveExtra("b")

	assertEqual(t, map[string]interface{}{"a": "foo"}, scope.extra)
}

func TestScopeRemoveExtraSkipsEmptyValues(t *testing.T) {
	scope := NewScope()
	scope.SetExtra("a", "foo")
	scope.RemoveExtra("b")

	assertEqual(t, map[string]interface{}{"a": "foo"}, scope.extra)
}

func TestScopeRemoveExtraOnEmptyScope(t *testing.T) {
	scope := NewScope()
	scope.RemoveExtra("b")

	assertEqual(t, make(map[string]interface{}), scope.contexts)
}

func TestScopeSetFingerprint(t *testing.T) {
	scope := NewScope()
	scope.SetFingerprint([]string{"abcd"})

	assertEqual(t, []string{"abcd"}, scope.fingerprint)
}

func TestScopeSetFingerprintOverrides(t *testing.T) {
	scope := NewScope()
	scope.SetFingerprint([]string{"abc"})
	scope.SetFingerprint([]string{"def"})

	assertEqual(t, []string{"def"}, scope.fingerprint)
}

func TestScopeSetLevel(t *testing.T) {
	scope := NewScope()
	scope.SetLevel(LevelInfo)

	assertEqual(t, scope.level, LevelInfo)
}

func TestScopeSetLevelOverrides(t *testing.T) {
	scope := NewScope()
	scope.SetLevel(LevelInfo)
	scope.SetLevel(LevelFatal)

	assertEqual(t, scope.level, LevelFatal)
}

func TestScopeSetTransaction(t *testing.T) {
	scope := NewScope()
	scope.SetTransaction("abc")

	assertEqual(t, scope.transaction, "abc")
}

func TestScopeSetTransactionOverrides(t *testing.T) {
	scope := NewScope()
	scope.SetTransaction("abc")
	scope.SetTransaction("def")

	assertEqual(t, scope.transaction, "def")
}

func TestAddBreadcrumbAddsBreadcrumb(t *testing.T) {
	scope := NewScope()
	scope.AddBreadcrumb(&Breadcrumb{Timestamp: testNow, Message: "test"}, maxBreadcrumbs)
	assertEqual(t, []*Breadcrumb{{Timestamp: testNow, Message: "test"}}, scope.breadcrumbs)
}

func TestAddBreadcrumbAppendsBreadcrumb(t *testing.T) {
	scope := NewScope()
	scope.AddBreadcrumb(&Breadcrumb{Timestamp: testNow, Message: "test1"}, maxBreadcrumbs)
	scope.AddBreadcrumb(&Breadcrumb{Timestamp: testNow, Message: "test2"}, maxBreadcrumbs)
	scope.AddBreadcrumb(&Breadcrumb{Timestamp: testNow, Message: "test3"}, maxBreadcrumbs)

	assertEqual(t, []*Breadcrumb{
		{Timestamp: testNow, Message: "test1"},
		{Timestamp: testNow, Message: "test2"},
		{Timestamp: testNow, Message: "test3"},
	}, scope.breadcrumbs)
}

func TestAddBreadcrumbDefaultLimit(t *testing.T) {
	scope := NewScope()
	for i := 0; i < 101; i++ {
		scope.AddBreadcrumb(&Breadcrumb{Timestamp: testNow, Message: "test"}, maxBreadcrumbs)
	}

	if len(scope.breadcrumbs) != 100 {
		t.Error("expected to have only 100 breadcrumbs")
	}
}

func TestAddBreadcrumbAddsTimestamp(t *testing.T) {
	scope := NewScope()
	before := time.Now()
	scope.AddBreadcrumb(&Breadcrumb{Message: "test"}, maxBreadcrumbs)
	after := time.Now()
	ts := scope.breadcrumbs[0].Timestamp

	if ts.Before(before) || ts.After(after) {
		t.Errorf("expected default timestamp to represent current time, was '%v'", ts)
	}
}

func TestScopeBasicInheritance(t *testing.T) {
	scope := NewScope()
	scope.SetExtra("a", 1)
	clone := scope.Clone()

	assertEqual(t, scope.extra, clone.extra)
}

func TestScopeParentChangedInheritance(t *testing.T) {
	scope := NewScope()
	clone := scope.Clone()

	clone.SetTag("foo", "bar")
	clone.SetContext("foo", "bar")
	clone.SetExtra("foo", "bar")
	clone.SetLevel(LevelDebug)
	clone.SetTransaction("foo")
	clone.SetFingerprint([]string{"foo"})
	clone.AddBreadcrumb(&Breadcrumb{Timestamp: testNow, Message: "foo"}, maxBreadcrumbs)
	clone.SetUser(User{ID: "foo"})
	r1 := httptest.NewRequest("GET", "/foo", nil)
	clone.SetRequest(r1)

	scope.SetTag("foo", "baz")
	scope.SetContext("foo", "baz")
	scope.SetExtra("foo", "baz")
	scope.SetLevel(LevelFatal)
	scope.SetTransaction("bar")
	scope.SetFingerprint([]string{"bar"})
	scope.AddBreadcrumb(&Breadcrumb{Timestamp: testNow, Message: "bar"}, maxBreadcrumbs)
	scope.SetUser(User{ID: "bar"})
	r2 := httptest.NewRequest("GET", "/bar", nil)
	scope.SetRequest(r2)

	assertEqual(t, map[string]string{"foo": "bar"}, clone.tags)
	assertEqual(t, map[string]interface{}{"foo": "bar"}, clone.contexts)
	assertEqual(t, map[string]interface{}{"foo": "bar"}, clone.extra)
	assertEqual(t, LevelDebug, clone.level)
	assertEqual(t, "foo", clone.transaction)
	assertEqual(t, []string{"foo"}, clone.fingerprint)
	assertEqual(t, []*Breadcrumb{{Timestamp: testNow, Message: "foo"}}, clone.breadcrumbs)
	assertEqual(t, User{ID: "foo"}, clone.user)
	assertEqual(t, r1, clone.request)

	assertEqual(t, map[string]string{"foo": "baz"}, scope.tags)
	assertEqual(t, map[string]interface{}{"foo": "baz"}, scope.contexts)
	assertEqual(t, map[string]interface{}{"foo": "baz"}, scope.extra)
	assertEqual(t, LevelFatal, scope.level)
	assertEqual(t, "bar", scope.transaction)
	assertEqual(t, []string{"bar"}, scope.fingerprint)
	assertEqual(t, []*Breadcrumb{{Timestamp: testNow, Message: "bar"}}, scope.breadcrumbs)
	assertEqual(t, User{ID: "bar"}, scope.user)
	assertEqual(t, r2, scope.request)
}

func TestScopeChildOverrideInheritance(t *testing.T) {
	scope := NewScope()

	scope.SetTag("foo", "baz")
	scope.SetContext("foo", "baz")
	scope.SetExtra("foo", "baz")
	scope.SetLevel(LevelFatal)
	scope.SetTransaction("bar")
	scope.SetFingerprint([]string{"bar"})
	scope.AddBreadcrumb(&Breadcrumb{Timestamp: testNow, Message: "bar"}, maxBreadcrumbs)
	scope.SetUser(User{ID: "bar"})
	r1 := httptest.NewRequest("GET", "/bar", nil)
	scope.SetRequest(r1)

	clone := scope.Clone()
	clone.SetTag("foo", "bar")
	clone.SetContext("foo", "bar")
	clone.SetExtra("foo", "bar")
	clone.SetLevel(LevelDebug)
	clone.SetTransaction("foo")
	clone.SetFingerprint([]string{"foo"})
	clone.AddBreadcrumb(&Breadcrumb{Timestamp: testNow, Message: "foo"}, maxBreadcrumbs)
	clone.SetUser(User{ID: "foo"})
	r2 := httptest.NewRequest("GET", "/foo", nil)
	clone.SetRequest(r2)

	assertEqual(t, map[string]string{"foo": "bar"}, clone.tags)
	assertEqual(t, map[string]interface{}{"foo": "bar"}, clone.contexts)
	assertEqual(t, map[string]interface{}{"foo": "bar"}, clone.extra)
	assertEqual(t, LevelDebug, clone.level)
	assertEqual(t, "foo", clone.transaction)
	assertEqual(t, []string{"foo"}, clone.fingerprint)
	assertEqual(t, []*Breadcrumb{
		{Timestamp: testNow, Message: "bar"},
		{Timestamp: testNow, Message: "foo"},
	}, clone.breadcrumbs)
	assertEqual(t, User{ID: "foo"}, clone.user)
	assertEqual(t, r2, clone.request)

	assertEqual(t, map[string]string{"foo": "baz"}, scope.tags)
	assertEqual(t, map[string]interface{}{"foo": "baz"}, scope.contexts)
	assertEqual(t, map[string]interface{}{"foo": "baz"}, scope.extra)
	assertEqual(t, LevelFatal, scope.level)
	assertEqual(t, "bar", scope.transaction)
	assertEqual(t, []string{"bar"}, scope.fingerprint)
	assertEqual(t, []*Breadcrumb{{Timestamp: testNow, Message: "bar"}}, scope.breadcrumbs)
	assertEqual(t, User{ID: "bar"}, scope.user)
	assertEqual(t, r1, scope.request)
}

func TestClear(t *testing.T) {
	scope := fillScopeWithData(NewScope())
	scope.Clear()

	assertEqual(t, []*Breadcrumb{}, scope.breadcrumbs)
	assertEqual(t, User{}, scope.user)
	assertEqual(t, map[string]string{}, scope.tags)
	assertEqual(t, map[string]interface{}{}, scope.contexts)
	assertEqual(t, map[string]interface{}{}, scope.extra)
	assertEqual(t, []string{}, scope.fingerprint)
	assertEqual(t, Level(""), scope.level)
	assertEqual(t, "", scope.transaction)
	assertEqual(t, (*http.Request)(nil), scope.request)
}

func TestClearAndReconfigure(t *testing.T) {
	scope := fillScopeWithData(NewScope())
	scope.Clear()

	scope.SetTag("foo", "bar")
	scope.SetContext("foo", "bar")
	scope.SetExtra("foo", "bar")
	scope.SetLevel(LevelDebug)
	scope.SetTransaction("foo")
	scope.SetFingerprint([]string{"foo"})
	scope.AddBreadcrumb(&Breadcrumb{Timestamp: testNow, Message: "foo"}, maxBreadcrumbs)
	scope.SetUser(User{ID: "foo"})
	r := httptest.NewRequest("GET", "/foo", nil)
	scope.SetRequest(r)

	assertEqual(t, map[string]string{"foo": "bar"}, scope.tags)
	assertEqual(t, map[string]interface{}{"foo": "bar"}, scope.contexts)
	assertEqual(t, map[string]interface{}{"foo": "bar"}, scope.extra)
	assertEqual(t, LevelDebug, scope.level)
	assertEqual(t, "foo", scope.transaction)
	assertEqual(t, []string{"foo"}, scope.fingerprint)
	assertEqual(t, []*Breadcrumb{{Timestamp: testNow, Message: "foo"}}, scope.breadcrumbs)
	assertEqual(t, User{ID: "foo"}, scope.user)
	assertEqual(t, r, scope.request)
}

func TestClearBreadcrumbs(t *testing.T) {
	scope := fillScopeWithData(NewScope())
	scope.ClearBreadcrumbs()

	assertEqual(t, []*Breadcrumb{}, scope.breadcrumbs)
}

func TestApplyToEventWithCorrectScopeAndEvent(t *testing.T) {
	scope := fillScopeWithData(NewScope())
	event := fillEventWithData(NewEvent())

	processedEvent := scope.ApplyToEvent(event, nil)

	assertEqual(t, len(processedEvent.Breadcrumbs), 2, "should merge breadcrumbs")
	assertEqual(t, len(processedEvent.Tags), 2, "should merge tags")
	assertEqual(t, len(processedEvent.Contexts), 2, "should merge contexts")
	assertEqual(t, len(processedEvent.Extra), 2, "should merge extra")
	assertEqual(t, processedEvent.Level, scope.level, "should use scope level if its set")
	assertEqual(t, processedEvent.Transaction, scope.transaction, "should use scope transaction if its set")
	assertNotEqual(t, processedEvent.User, scope.user, "should use event user if one exist")
	assertNotEqual(t, processedEvent.Request, scope.request, "should use event request if one exist")
	assertNotEqual(t, processedEvent.Fingerprint, scope.fingerprint, "should use event fingerprints if they exist")
}

func TestApplyToEventUsingEmptyScope(t *testing.T) {
	scope := NewScope()
	event := fillEventWithData(NewEvent())

	processedEvent := scope.ApplyToEvent(event, nil)

	assertEqual(t, len(processedEvent.Breadcrumbs), 1, "should use event breadcrumbs")
	assertEqual(t, len(processedEvent.Tags), 1, "should use event tags")
	assertEqual(t, len(processedEvent.Contexts), 1, "should use event contexts")
	assertEqual(t, len(processedEvent.Extra), 1, "should use event extra")
	assertNotEqual(t, processedEvent.User, scope.user, "should use event user")
	assertNotEqual(t, processedEvent.Fingerprint, scope.fingerprint, "should use event fingerprint")
	assertNotEqual(t, processedEvent.Level, scope.level, "should use event level")
	assertNotEqual(t, processedEvent.Transaction, scope.transaction, "should use event transaction")
	assertNotEqual(t, processedEvent.Request, scope.request, "should use event request")
}

func TestApplyToEventUsingEmptyEvent(t *testing.T) {
	scope := fillScopeWithData(NewScope())
	event := NewEvent()

	processedEvent := scope.ApplyToEvent(event, nil)

	assertEqual(t, len(processedEvent.Breadcrumbs), 1, "should use scope breadcrumbs")
	assertEqual(t, len(processedEvent.Tags), 1, "should use scope tags")
	assertEqual(t, len(processedEvent.Contexts), 1, "should use scope contexts")
	assertEqual(t, len(processedEvent.Extra), 1, "should use scope extra")
	assertEqual(t, processedEvent.User, scope.user, "should use scope user")
	assertEqual(t, processedEvent.Fingerprint, scope.fingerprint, "should use scope fingerprint")
	assertEqual(t, processedEvent.Level, scope.level, "should use scope level")
	assertEqual(t, processedEvent.Transaction, scope.transaction, "should use scope transaction")
	assertEqual(t, processedEvent.Request, NewRequest(scope.request), "should use scope request")
}

func TestEventProcessorsModifiesEvent(t *testing.T) {
	scope := NewScope()
	event := NewEvent()
	scope.eventProcessors = []EventProcessor{
		func(event *Event, hint *EventHint) *Event {
			event.Level = LevelFatal
			return event
		},
		func(event *Event, hint *EventHint) *Event {
			event.Fingerprint = []string{"wat"}
			return event
		},
	}
	processedEvent := scope.ApplyToEvent(event, nil)

	if processedEvent == nil {
<<<<<<< HEAD
		t.Error("event should not be dropped")
	} else {
		assertEqual(t, LevelFatal, processedEvent.Level)
		assertEqual(t, []string{"wat"}, processedEvent.Fingerprint)
=======
		t.Fatal("event should not be dropped")
>>>>>>> fb319c4c
	}
}

func TestEventProcessorsCanDropEvent(t *testing.T) {
	scope := NewScope()
	event := NewEvent()
	scope.eventProcessors = []EventProcessor{
		func(event *Event, hint *EventHint) *Event {
			return nil
		},
	}
	processedEvent := scope.ApplyToEvent(event, nil)

	if processedEvent != nil {
		t.Error("event should be dropped")
	}
}

func TestEventProcessorsAddEventProcessor(t *testing.T) {
	scope := NewScope()
	event := NewEvent()
	processedEvent := scope.ApplyToEvent(event, nil)

	if processedEvent == nil {
		t.Error("event should not be dropped")
	}

	scope.AddEventProcessor(func(event *Event, hint *EventHint) *Event {
		return nil
	})
	processedEvent = scope.ApplyToEvent(event, nil)

	if processedEvent != nil {
		t.Error("event should be dropped")
	}
}<|MERGE_RESOLUTION|>--- conflicted
+++ resolved
@@ -585,15 +585,10 @@
 	processedEvent := scope.ApplyToEvent(event, nil)
 
 	if processedEvent == nil {
-<<<<<<< HEAD
-		t.Error("event should not be dropped")
-	} else {
-		assertEqual(t, LevelFatal, processedEvent.Level)
-		assertEqual(t, []string{"wat"}, processedEvent.Fingerprint)
-=======
 		t.Fatal("event should not be dropped")
->>>>>>> fb319c4c
-	}
+	}
+	assertEqual(t, LevelFatal, processedEvent.Level)
+	assertEqual(t, []string{"wat"}, processedEvent.Fingerprint)
 }
 
 func TestEventProcessorsCanDropEvent(t *testing.T) {
